--- conflicted
+++ resolved
@@ -128,9 +128,7 @@
 			// this function must be called within the for loop, in case
 			// history event version changed during for loop
 			b.msBuilder.UpdateReplicationStateVersion(event.GetVersion(), true)
-<<<<<<< HEAD
-			sourceClusterName := b.clusterMetadata.ClusterNameForFailoverVersion(lastEvent.GetVersion())
-			b.msBuilder.UpdateReplicationStateLastEventID(sourceClusterName, lastEvent.GetVersion(), lastEvent.GetEventId())
+			b.msBuilder.UpdateReplicationStateLastEventID(lastEvent.GetVersion(), lastEvent.GetEventId())
 		} else if b.msBuilder.GetVersionHistories() != nil {
 			versionHistories := b.msBuilder.GetVersionHistories()
 			versionHistory, err := versionHistories.GetVersionHistory(versionHistories.GetCurrentBranchIndex())
@@ -143,9 +141,6 @@
 			)); err != nil {
 				return nil, nil, nil, err
 			}
-=======
-			b.msBuilder.UpdateReplicationStateLastEventID(lastEvent.GetVersion(), lastEvent.GetEventId())
->>>>>>> 31619e35
 		}
 		b.msBuilder.GetExecutionInfo().LastEventTaskID = event.GetTaskId()
 
@@ -533,41 +528,31 @@
 			}
 			newRunStartedEvent := newRunHistory[0]
 			// Create mutable state updates for the new run
-<<<<<<< HEAD
+			domainEntry, err := b.domainCache.GetDomainByID(domainID)
+			if err != nil {
+				return nil, nil, nil, err
+			}
 			if b.msBuilder.GetReplicationState() != nil {
 				newRunMutableStateBuilder = newMutableStateBuilderWithReplicationState(
-					b.clusterMetadata.GetCurrentClusterName(),
 					b.shard,
 					b.shard.GetEventsCache(),
 					b.logger,
 					newRunStartedEvent.GetVersion(),
+					domainEntry.GetReplicationPolicy(),
 				)
 			} else if b.msBuilder.GetVersionHistories() != nil {
 				// TODO add a configuration to migrate from replication state
 				//  to version histories
 				newRunMutableStateBuilder = newMutableStateBuilderWithVersionHistories(
-					b.clusterMetadata.GetCurrentClusterName(),
 					b.shard,
 					b.shard.GetEventsCache(),
 					b.logger,
 					newRunStartedEvent.GetVersion(),
+					domainEntry.GetReplicationPolicy(),
 				)
 			} else {
 				return nil, nil, nil, errors.NewInternalFailureError("either replication state or version histories should be set")
 			}
-=======
-			domainEntry, err := b.domainCache.GetDomainByID(domainID)
-			if err != nil {
-				return nil, nil, nil, err
-			}
-			newRunMutableStateBuilder = newMutableStateBuilderWithReplicationState(
-				b.shard,
-				b.shard.GetEventsCache(),
-				b.logger,
-				newRunStartedEvent.GetVersion(),
-				domainEntry.GetReplicationPolicy(),
-			)
->>>>>>> 31619e35
 			newRunStateBuilder := newStateBuilder(b.shard, newRunMutableStateBuilder, b.logger)
 
 			newRunID := event.WorkflowExecutionContinuedAsNewEventAttributes.GetNewExecutionRunId()
