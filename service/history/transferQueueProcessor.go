// The MIT License
//
// Copyright (c) 2020 Temporal Technologies Inc.  All rights reserved.
//
// Copyright (c) 2020 Uber Technologies, Inc.
//
// Permission is hereby granted, free of charge, to any person obtaining a copy
// of this software and associated documentation files (the "Software"), to deal
// in the Software without restriction, including without limitation the rights
// to use, copy, modify, merge, publish, distribute, sublicense, and/or sell
// copies of the Software, and to permit persons to whom the Software is
// furnished to do so, subject to the following conditions:
//
// The above copyright notice and this permission notice shall be included in
// all copies or substantial portions of the Software.
//
// THE SOFTWARE IS PROVIDED "AS IS", WITHOUT WARRANTY OF ANY KIND, EXPRESS OR
// IMPLIED, INCLUDING BUT NOT LIMITED TO THE WARRANTIES OF MERCHANTABILITY,
// FITNESS FOR A PARTICULAR PURPOSE AND NONINFRINGEMENT. IN NO EVENT SHALL THE
// AUTHORS OR COPYRIGHT HOLDERS BE LIABLE FOR ANY CLAIM, DAMAGES OR OTHER
// LIABILITY, WHETHER IN AN ACTION OF CONTRACT, TORT OR OTHERWISE, ARISING FROM,
// OUT OF OR IN CONNECTION WITH THE SOFTWARE OR THE USE OR OTHER DEALINGS IN
// THE SOFTWARE.

//go:generate mockgen -copyright_file ../../LICENSE -package $GOPACKAGE -source $GOFILE -destination transferQueueProcessor_mock.go

package history

import (
	"context"
	"errors"
	"fmt"
	"sync/atomic"
	"time"

	"github.com/temporalio/temporal/.gen/proto/historyservice"
	"github.com/temporalio/temporal/client/history"
	"github.com/temporalio/temporal/client/matching"
	"github.com/temporalio/temporal/common"
	"github.com/temporalio/temporal/common/log"
	"github.com/temporalio/temporal/common/log/tag"
	"github.com/temporalio/temporal/common/metrics"
	"github.com/temporalio/temporal/common/persistence"
	"github.com/temporalio/temporal/common/xdc"
)

var (
	errUnknownTransferTask = errors.New("Unknown transfer task")
)

type (
	transferQueueProcessor interface {
		common.Daemon
		FailoverNamespace(namespaceIDs map[string]struct{})
		NotifyNewTask(clusterName string, transferTasks []persistence.Task)
		LockTaskProcessing()
		UnlockTaskPrrocessing()
	}

	taskFilter func(task queueTaskInfo) (bool, error)

	transferQueueProcessorImpl struct {
<<<<<<< HEAD
		isGlobalNamespaceEnabled bool
		currentClusterName       string
		shard                    ShardContext
		taskAllocator            taskAllocator
		config                   *Config
		metricsClient            metrics.Client
		historyService           *historyEngineImpl
		visibilityMgr            persistence.VisibilityManager
		matchingClient           matching.Client
		historyClient            history.Client
		ackLevel                 int64
		logger                   log.Logger
		isStarted                int32
		isStopped                int32
		shutdownChan             chan struct{}
		activeTaskProcessor      *transferQueueActiveProcessorImpl
		standbyTaskProcessors    map[string]*transferQueueStandbyProcessorImpl
=======
		isGlobalDomainEnabled bool
		currentClusterName    string
		shard                 ShardContext
		taskAllocator         taskAllocator
		config                *Config
		metricsClient         metrics.Client
		historyService        *historyEngineImpl
		visibilityMgr         persistence.VisibilityManager
		matchingClient        matching.Client
		historyClient         history.Client
		ackLevel              int64
		logger                log.Logger
		isStarted             int32
		isStopped             int32
		shutdownChan          chan struct{}
		queueTaskProcessor    queueTaskProcessor
		activeTaskProcessor   *transferQueueActiveProcessorImpl
		standbyTaskProcessors map[string]*transferQueueStandbyProcessorImpl
>>>>>>> 651a26b2
	}
)

func newTransferQueueProcessor(
	shard ShardContext,
	historyService *historyEngineImpl,
	visibilityMgr persistence.VisibilityManager,
	matchingClient matching.Client,
	historyClient history.Client,
	queueTaskProcessor queueTaskProcessor,
	logger log.Logger,
) *transferQueueProcessorImpl {

	logger = logger.WithTags(tag.ComponentTransferQueue)
	currentClusterName := shard.GetService().GetClusterMetadata().GetCurrentClusterName()
	taskAllocator := newTaskAllocator(shard)
	standbyTaskProcessors := make(map[string]*transferQueueStandbyProcessorImpl)
	for clusterName, info := range shard.GetService().GetClusterMetadata().GetAllClusterInfo() {
		if !info.Enabled {
			continue
		}

		if clusterName != currentClusterName {
			historyRereplicator := xdc.NewHistoryRereplicator(
				currentClusterName,
				shard.GetNamespaceCache(),
				shard.GetService().GetClientBean().GetRemoteAdminClient(clusterName),
				func(ctx context.Context, request *historyservice.ReplicateRawEventsRequest) error {
					return historyService.ReplicateRawEvents(ctx, request)
				},
				persistence.NewPayloadSerializer(),
				historyRereplicationTimeout,
				nil,
				logger,
			)
			nDCHistoryResender := xdc.NewNDCHistoryResender(
				shard.GetNamespaceCache(),
				shard.GetService().GetClientBean().GetRemoteAdminClient(clusterName),
				func(ctx context.Context, request *historyservice.ReplicateEventsV2Request) error {
					return historyService.ReplicateEventsV2(ctx, request)
				},
				shard.GetService().GetPayloadSerializer(),
				logger,
			)
			standbyTaskProcessors[clusterName] = newTransferQueueStandbyProcessor(
				clusterName,
				shard,
				historyService,
				visibilityMgr,
				matchingClient,
				taskAllocator,
				historyRereplicator,
				nDCHistoryResender,
				queueTaskProcessor,
				logger,
			)
		}
	}

	return &transferQueueProcessorImpl{
<<<<<<< HEAD
		isGlobalNamespaceEnabled: shard.GetService().GetClusterMetadata().IsGlobalNamespaceEnabled(),
		currentClusterName:       currentClusterName,
		shard:                    shard,
		taskAllocator:            taskAllocator,
		config:                   shard.GetConfig(),
		metricsClient:            historyService.metricsClient,
		historyService:           historyService,
		visibilityMgr:            visibilityMgr,
		matchingClient:           matchingClient,
		historyClient:            historyClient,
		ackLevel:                 shard.GetTransferAckLevel(),
		logger:                   logger,
		shutdownChan:             make(chan struct{}),
=======
		isGlobalDomainEnabled: shard.GetService().GetClusterMetadata().IsGlobalDomainEnabled(),
		currentClusterName:    currentClusterName,
		shard:                 shard,
		taskAllocator:         taskAllocator,
		config:                shard.GetConfig(),
		metricsClient:         historyService.metricsClient,
		historyService:        historyService,
		visibilityMgr:         visibilityMgr,
		matchingClient:        matchingClient,
		historyClient:         historyClient,
		ackLevel:              shard.GetTransferAckLevel(),
		logger:                logger,
		shutdownChan:          make(chan struct{}),
		queueTaskProcessor:    queueTaskProcessor,
>>>>>>> 651a26b2
		activeTaskProcessor: newTransferQueueActiveProcessor(
			shard,
			historyService,
			visibilityMgr,
			matchingClient,
			historyClient,
			taskAllocator,
			queueTaskProcessor,
			logger,
		),
		standbyTaskProcessors: standbyTaskProcessors,
	}
}

func (t *transferQueueProcessorImpl) Start() {
	if !atomic.CompareAndSwapInt32(&t.isStarted, 0, 1) {
		return
	}
	t.activeTaskProcessor.Start()
	if t.isGlobalNamespaceEnabled {
		for _, standbyTaskProcessor := range t.standbyTaskProcessors {
			standbyTaskProcessor.Start()
		}
	}

	go t.completeTransferLoop()
}

func (t *transferQueueProcessorImpl) Stop() {
	if !atomic.CompareAndSwapInt32(&t.isStopped, 0, 1) {
		return
	}
	t.activeTaskProcessor.Stop()
	if t.isGlobalNamespaceEnabled {
		for _, standbyTaskProcessor := range t.standbyTaskProcessors {
			standbyTaskProcessor.Stop()
		}
	}
	close(t.shutdownChan)
}

// NotifyNewTask - Notify the processor about the new active / standby transfer task arrival.
// This should be called each time new transfer task arrives, otherwise tasks maybe delayed.
func (t *transferQueueProcessorImpl) NotifyNewTask(
	clusterName string,
	transferTasks []persistence.Task,
) {

	if clusterName == t.currentClusterName {
		// we will ignore the current time passed in, since the active processor process task immediately
		if len(transferTasks) != 0 {
			t.activeTaskProcessor.notifyNewTask()
		}
		return
	}

	standbyTaskProcessor, ok := t.standbyTaskProcessors[clusterName]
	if !ok {
		panic(fmt.Sprintf("Cannot find transfer processor for %s.", clusterName))
	}
	if len(transferTasks) != 0 {
		standbyTaskProcessor.notifyNewTask()
	}
	standbyTaskProcessor.retryTasks()
}

func (t *transferQueueProcessorImpl) FailoverNamespace(
	namespaceIDs map[string]struct{},
) {

	minLevel := t.shard.GetTransferClusterAckLevel(t.currentClusterName)
	standbyClusterName := t.currentClusterName
	for clusterName, info := range t.shard.GetService().GetClusterMetadata().GetAllClusterInfo() {
		if !info.Enabled {
			continue
		}
		ackLevel := t.shard.GetTransferClusterAckLevel(clusterName)
		if ackLevel < minLevel {
			minLevel = ackLevel
			standbyClusterName = clusterName
		}
	}

	// the ack manager is exclusive, so add 1
	maxLevel := t.activeTaskProcessor.getQueueReadLevel() + 1
	t.logger.Info("Transfer Failover Triggered",
		tag.WorkflowNamespaceIDs(namespaceIDs),
		tag.MinLevel(minLevel),
		tag.MaxLevel(maxLevel))
	updateShardAckLevel, failoverTaskProcessor := newTransferQueueFailoverProcessor(
		t.shard,
		t.historyService,
		t.visibilityMgr,
		t.matchingClient,
		t.historyClient,
		namespaceIDs,
		standbyClusterName,
		minLevel,
		maxLevel,
		t.taskAllocator,
		t.queueTaskProcessor,
		t.logger,
	)

	for _, standbyTaskProcessor := range t.standbyTaskProcessors {
		standbyTaskProcessor.retryTasks()
	}

	// NOTE: READ REF BEFORE MODIFICATION
	// ref: historyEngine.go registerNamespaceFailoverCallback function
	err := updateShardAckLevel(minLevel)
	if err != nil {
		t.logger.Error("Error update shard ack level", tag.Error(err))
	}
	failoverTaskProcessor.Start()
}

func (t *transferQueueProcessorImpl) LockTaskProcessing() {
	t.taskAllocator.lock()
}

func (t *transferQueueProcessorImpl) UnlockTaskPrrocessing() {
	t.taskAllocator.unlock()
}

func (t *transferQueueProcessorImpl) completeTransferLoop() {
	timer := time.NewTimer(t.config.TransferProcessorCompleteTransferInterval())
	defer timer.Stop()

	for {
		select {
		case <-t.shutdownChan:
			// before shutdown, make sure the ack level is up to date
			err := t.completeTransfer()
			if err != nil {
				t.logger.Error("Error complete transfer task", tag.Error(err))
			}
			return
		case <-timer.C:
		CompleteLoop:
			for attempt := 0; attempt < t.config.TransferProcessorCompleteTransferFailureRetryCount(); attempt++ {
				err := t.completeTransfer()
				if err != nil {
					t.logger.Info("Failed to complete transfer task", tag.Error(err))
					if err == ErrShardClosed {
						// shard closed, trigger shutdown and bail out
						t.Stop()
						return
					}
					backoff := time.Duration(attempt * 100)
					time.Sleep(backoff * time.Millisecond)
				} else {
					break CompleteLoop
				}
			}
			timer.Reset(t.config.TransferProcessorCompleteTransferInterval())
		}
	}
}

func (t *transferQueueProcessorImpl) completeTransfer() error {
	lowerAckLevel := t.ackLevel
	upperAckLevel := t.activeTaskProcessor.queueAckMgr.getQueueAckLevel()

	if t.isGlobalNamespaceEnabled {
		for _, standbyTaskProcessor := range t.standbyTaskProcessors {
			ackLevel := standbyTaskProcessor.queueAckMgr.getQueueAckLevel()
			if upperAckLevel > ackLevel {
				upperAckLevel = ackLevel
			}
		}

		for _, failoverInfo := range t.shard.GetAllTransferFailoverLevels() {
			if upperAckLevel > failoverInfo.MinLevel {
				upperAckLevel = failoverInfo.MinLevel
			}
		}
	}

	t.logger.Debug("Start completing transfer task", tag.AckLevel(lowerAckLevel), tag.AckLevel(upperAckLevel))
	if lowerAckLevel >= upperAckLevel {
		return nil
	}

	t.metricsClient.IncCounter(metrics.TransferQueueProcessorScope, metrics.TaskBatchCompleteCounter)

	if lowerAckLevel < upperAckLevel {
		err := t.shard.GetExecutionManager().RangeCompleteTransferTask(&persistence.RangeCompleteTransferTaskRequest{
			ExclusiveBeginTaskID: lowerAckLevel,
			InclusiveEndTaskID:   upperAckLevel,
		})
		if err != nil {
			return err
		}
	}

	t.ackLevel = upperAckLevel

	return t.shard.UpdateTransferAckLevel(upperAckLevel)
}<|MERGE_RESOLUTION|>--- conflicted
+++ resolved
@@ -60,7 +60,6 @@
 	taskFilter func(task queueTaskInfo) (bool, error)
 
 	transferQueueProcessorImpl struct {
-<<<<<<< HEAD
 		isGlobalNamespaceEnabled bool
 		currentClusterName       string
 		shard                    ShardContext
@@ -76,28 +75,9 @@
 		isStarted                int32
 		isStopped                int32
 		shutdownChan             chan struct{}
+		queueTaskProcessor       queueTaskProcessor
 		activeTaskProcessor      *transferQueueActiveProcessorImpl
 		standbyTaskProcessors    map[string]*transferQueueStandbyProcessorImpl
-=======
-		isGlobalDomainEnabled bool
-		currentClusterName    string
-		shard                 ShardContext
-		taskAllocator         taskAllocator
-		config                *Config
-		metricsClient         metrics.Client
-		historyService        *historyEngineImpl
-		visibilityMgr         persistence.VisibilityManager
-		matchingClient        matching.Client
-		historyClient         history.Client
-		ackLevel              int64
-		logger                log.Logger
-		isStarted             int32
-		isStopped             int32
-		shutdownChan          chan struct{}
-		queueTaskProcessor    queueTaskProcessor
-		activeTaskProcessor   *transferQueueActiveProcessorImpl
-		standbyTaskProcessors map[string]*transferQueueStandbyProcessorImpl
->>>>>>> 651a26b2
 	}
 )
 
@@ -158,7 +138,6 @@
 	}
 
 	return &transferQueueProcessorImpl{
-<<<<<<< HEAD
 		isGlobalNamespaceEnabled: shard.GetService().GetClusterMetadata().IsGlobalNamespaceEnabled(),
 		currentClusterName:       currentClusterName,
 		shard:                    shard,
@@ -172,22 +151,7 @@
 		ackLevel:                 shard.GetTransferAckLevel(),
 		logger:                   logger,
 		shutdownChan:             make(chan struct{}),
-=======
-		isGlobalDomainEnabled: shard.GetService().GetClusterMetadata().IsGlobalDomainEnabled(),
-		currentClusterName:    currentClusterName,
-		shard:                 shard,
-		taskAllocator:         taskAllocator,
-		config:                shard.GetConfig(),
-		metricsClient:         historyService.metricsClient,
-		historyService:        historyService,
-		visibilityMgr:         visibilityMgr,
-		matchingClient:        matchingClient,
-		historyClient:         historyClient,
-		ackLevel:              shard.GetTransferAckLevel(),
-		logger:                logger,
-		shutdownChan:          make(chan struct{}),
-		queueTaskProcessor:    queueTaskProcessor,
->>>>>>> 651a26b2
+		queueTaskProcessor:       queueTaskProcessor,
 		activeTaskProcessor: newTransferQueueActiveProcessor(
 			shard,
 			historyService,
