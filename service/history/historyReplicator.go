--- conflicted
+++ resolved
@@ -1052,14 +1052,9 @@
 		RunId:      common.StringPtr(runID),
 	}
 	var currentLastWriteVersion int64
-<<<<<<< HEAD
 	var err error
-	err = r.historyEngine.updateWorkflowExecution(ctx, domainID, execution, true, false,
-		func(msBuilder mutableState, tBuilder *timerBuilder) ([]persistence.Task, error) {
-=======
-	err := r.historyEngine.updateWorkflowExecution(ctx, domainID, execution, false,
+	err = r.historyEngine.updateWorkflowExecution(ctx, domainID, execution, false,
 		func(msBuilder mutableState, tBuilder *timerBuilder) error {
->>>>>>> 336e32ce
 
 			// compare the current last write version first
 			// since this function has assumption that
@@ -1067,7 +1062,7 @@
 			// if assumption is broken (race condition), then retry
 			currentLastWriteVersion, err = msBuilder.GetLastWriteVersion()
 			if err != nil {
-				return nil, err
+				return err
 			}
 			if incomingVersion <= currentLastWriteVersion {
 				return newRetryTaskErrorWithHint(
@@ -1437,24 +1432,6 @@
 		if err != nil {
 			return ErrWorkflowMutationDecision
 		}
-<<<<<<< HEAD
-		msBuilder.AddTransferTasks(&persistence.DecisionTask{
-			DomainID:   executionInfo.DomainID,
-			TaskList:   di.TaskList,
-			ScheduleID: di.ScheduleID,
-		})
-
-		if msBuilder.IsStickyTaskListEnabled() {
-			tBuilder := newTimerBuilder(r.timeSource)
-			stickyTaskTimeoutTimer := tBuilder.AddScheduleToStartDecisionTimoutTask(
-				di.ScheduleID,
-				di.Attempt,
-				executionInfo.StickyScheduleToStartTimeout,
-			)
-			msBuilder.AddTimerTasks(stickyTaskTimeoutTimer)
-		}
-=======
->>>>>>> 336e32ce
 	}
 
 	now := clock.NewRealTimeSource().Now() // this is on behalf of active logic
