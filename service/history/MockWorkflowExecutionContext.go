// Copyright (c) 2017 Uber Technologies, Inc.
//
// Permission is hereby granted, free of charge, to any person obtaining a copy
// of this software and associated documentation files (the "Software"), to deal
// in the Software without restriction, including without limitation the rights
// to use, copy, modify, merge, publish, distribute, sublicense, and/or sell
// copies of the Software, and to permit persons to whom the Software is
// furnished to do so, subject to the following conditions:
//
// The above copyright notice and this permission notice shall be included in
// all copies or substantial portions of the Software.
//
// THE SOFTWARE IS PROVIDED "AS IS", WITHOUT WARRANTY OF ANY KIND, EXPRESS OR
// IMPLIED, INCLUDING BUT NOT LIMITED TO THE WARRANTIES OF MERCHANTABILITY,
// FITNESS FOR A PARTICULAR PURPOSE AND NONINFRINGEMENT. IN NO EVENT SHALL THE
// AUTHORS OR COPYRIGHT HOLDERS BE LIABLE FOR ANY CLAIM, DAMAGES OR OTHER
// LIABILITY, WHETHER IN AN ACTION OF CONTRACT, TORT OR OTHERWISE, ARISING FROM,
// OUT OF OR IN CONNECTION WITH THE SOFTWARE OR THE USE OR OTHER DEALINGS IN
// THE SOFTWARE.

package history

import (
	"context"
	"time"

	"github.com/uber/cadence/common/log"

	"github.com/stretchr/testify/mock"
	workflow "github.com/uber/cadence/.gen/go/shared"
	"github.com/uber/cadence/common/persistence"
)

// mockWorkflowExecutionContext is used as mock implementation for workflowExecutionContext
type mockWorkflowExecutionContext struct {
	mock.Mock
}

var _ workflowExecutionContext = (*mockWorkflowExecutionContext)(nil)

<<<<<<< HEAD
func (_m *mockWorkflowExecutionContext) appendFirstBatchEventsForActive(_a0 mutableState, _a1 bool) (int, persistence.Task, error) {
	ret := _m.Called(_a0, _a1)

	var r0 int
	if rf, ok := ret.Get(0).(func(mutableState, bool) int); ok {
		r0 = rf(_a0, _a1)
	} else {
		r0 = ret.Get(0).(int)
	}

	var r1 persistence.Task
	if rf, ok := ret.Get(1).(func(mutableState, bool) persistence.Task); ok {
		r1 = rf(_a0, _a1)
	} else {
		if ret.Get(1) != nil {
			r1 = ret.Get(1).(persistence.Task)
		}
	}

	var r2 error
	if rf, ok := ret.Get(2).(func(mutableState, bool) error); ok {
		r2 = rf(_a0, _a1)
	} else {
		r2 = ret.Error(2)
	}

	return r0, r1, r2
}

func (_m *mockWorkflowExecutionContext) appendFirstBatchEventsForStandby(_a0 mutableState, _a1 []*workflow.HistoryEvent) (int, persistence.Task, error) {
	ret := _m.Called(_a0, _a1)

	var r0 int
	if rf, ok := ret.Get(0).(func(mutableState, []*workflow.HistoryEvent) int); ok {
		r0 = rf(_a0, _a1)
	} else {
		r0 = ret.Get(0).(int)
	}

	var r1 persistence.Task
	if rf, ok := ret.Get(1).(func(mutableState, []*workflow.HistoryEvent) persistence.Task); ok {
		r1 = rf(_a0, _a1)
	} else {
		if ret.Get(1) != nil {
			r1 = ret.Get(1).(persistence.Task)
		}
	}

	var r2 error
	if rf, ok := ret.Get(2).(func(mutableState, []*workflow.HistoryEvent) error); ok {
		r2 = rf(_a0, _a1)
	} else {
		r2 = ret.Error(2)
	}

	return r0, r1, r2
}

func (_m *mockWorkflowExecutionContext) appendHistoryEvents(_a0 []*workflow.HistoryEvent, _a1 int64, _a2 bool, _a3 bool, _a4 mutableState) (int, persistence.Task, error) {
	ret := _m.Called(_a0, _a1, _a2, _a3, _a4)

	var r0 int
	if rf, ok := ret.Get(0).(func([]*workflow.HistoryEvent, int64, bool, bool, mutableState) int); ok {
		r0 = rf(_a0, _a1, _a2, _a3, _a4)
	} else {
		r0 = ret.Get(0).(int)
	}

	var r1 persistence.Task
	if rf, ok := ret.Get(1).(func([]*workflow.HistoryEvent, int64, bool, bool, mutableState) persistence.Task); ok {
		r1 = rf(_a0, _a1, _a2, _a3, _a4)
	} else {
		if ret.Get(1) != nil {
			r1 = ret.Get(1).(persistence.Task)
		}
	}

	var r2 error
	if rf, ok := ret.Get(2).(func([]*workflow.HistoryEvent, int64, bool, bool, mutableState) error); ok {
		r2 = rf(_a0, _a1, _a2, _a3, _a4)
	} else {
		r2 = ret.Error(2)
	}

	return r0, r1, r2
}

=======
>>>>>>> 31619e35
func (_m *mockWorkflowExecutionContext) clear() {
	_m.Called()
}

func (_m *mockWorkflowExecutionContext) getDomainID() string {
	ret := _m.Called()

	var r0 string
	if rf, ok := ret.Get(0).(func() string); ok {
		r0 = rf()
	} else {
		if ret.Get(0) != nil {
			r0 = ret.Get(0).(string)
		}
	}

	return r0
}

func (_m *mockWorkflowExecutionContext) getExecution() *workflow.WorkflowExecution {
	ret := _m.Called()

	var r0 *workflow.WorkflowExecution
	if rf, ok := ret.Get(0).(func() *workflow.WorkflowExecution); ok {
		r0 = rf()
	} else {
		if ret.Get(0) != nil {
			r0 = ret.Get(0).(*workflow.WorkflowExecution)
		}
	}

	return r0
}

func (_m *mockWorkflowExecutionContext) getLogger() log.Logger {
	ret := _m.Called()

	var r0 log.Logger
	if rf, ok := ret.Get(0).(func() log.Logger); ok {
		r0 = rf()
	} else {
		if ret.Get(0) != nil {
			r0 = ret.Get(0).(log.Logger)
		}
	}

	return r0
}

func (_m *mockWorkflowExecutionContext) lock(_a0 context.Context) error {
	ret := _m.Called(_a0)

	var r0 error
	if rf, ok := ret.Get(0).(func(context.Context) error); ok {
		r0 = rf(_a0)
	} else {
		r0 = ret.Error(0)
	}

	return r0
}

func (_m *mockWorkflowExecutionContext) unlock() {
	_m.Called()
}

func (_m *mockWorkflowExecutionContext) getHistorySize() int64 {
	ret := _m.Called()

	var r0 int64
	if rf, ok := ret.Get(0).(func() int64); ok {
		r0 = rf()
	} else {
		r0 = ret.Get(0).(int64)
	}

	return r0
}

func (_m *mockWorkflowExecutionContext) setHistorySize(_a0 int64) {
	_m.Called(_a0)
}

func (_m *mockWorkflowExecutionContext) loadWorkflowExecution() (mutableState, error) {
	ret := _m.Called()

	var r0 mutableState
	if rf, ok := ret.Get(0).(func() mutableState); ok {
		r0 = rf()
	} else {
		if ret.Get(0) != nil {
			r0 = ret.Get(0).(mutableState)
		}
	}

	var r1 error
	if rf, ok := ret.Get(1).(func() error); ok {
		r1 = rf()
	} else {
		r1 = ret.Error(1)
	}

	return r0, r1
}

func (_m *mockWorkflowExecutionContext) loadExecutionStats() (*persistence.ExecutionStats, error) {
	ret := _m.Called()

	var r0 *persistence.ExecutionStats
	if rf, ok := ret.Get(0).(func() *persistence.ExecutionStats); ok {
		r0 = rf()
	} else {
		if ret.Get(0) != nil {
			r0 = ret.Get(0).(*persistence.ExecutionStats)
		}
	}

	var r1 error
	if rf, ok := ret.Get(1).(func() error); ok {
		r1 = rf()
	} else {
		r1 = ret.Error(1)
	}

	return r0, r1
}

func (_m *mockWorkflowExecutionContext) conflictResolveWorkflowExecution(_a0 time.Time, _a1 string, _a2 int64, _a3 int, _a4 mutableState, _a5 int64) (mutableState, error) {
	ret := _m.Called(_a0, _a1, _a2, _a3, _a4, _a5)

	var r0 mutableState
	if rf, ok := ret.Get(0).(func(time.Time, string, int64, int, mutableState, int64) mutableState); ok {
		r0 = rf(_a0, _a1, _a2, _a3, _a4, _a5)
	} else {
		if ret.Get(0) != nil {
			r0 = ret.Get(0).(mutableState)
		}
	}

	var r1 error
	if rf, ok := ret.Get(1).(func(time.Time, string, int64, int, mutableState, int64) error); ok {
		r1 = rf(_a0, _a1, _a2, _a3, _a4, _a5)
	} else {
		r1 = ret.Error(1)
	}

	return r0, r1
}

func (_m *mockWorkflowExecutionContext) resetWorkflowExecution(_a0 mutableState, _a1 bool, _a2, _a3 persistence.Task, _a4 mutableState, _a5 int64, _a6, _a7, _a8, _a9 []persistence.Task, _a10 string, _a11 int64) error {
	ret := _m.Called(_a0, _a1, _a2, _a3, _a4, _a5, _a6, _a7, _a8, _a9, _a10, _a11)
	var r0 error
	if rf, ok := ret.Get(1).(func(mutableState, bool, persistence.Task, persistence.Task, mutableState, int64, []persistence.Task, []persistence.Task, []persistence.Task, []persistence.Task, string, int64) error); ok {
		r0 = rf(_a0, _a1, _a2, _a3, _a4, _a5, _a6, _a7, _a8, _a9, _a10, _a11)
	} else {
		r0 = ret.Error(1)
	}

	return r0
}

func (_m *mockWorkflowExecutionContext) createWorkflowExecution(_a0 *persistence.WorkflowSnapshot, _a1 int64, _a2 time.Time, _a3 int, _a4 string, _a5 int64) error {

	ret := _m.Called(_a0, _a1, _a2, _a3, _a4, _a5)

	var r0 error
	if rf, ok := ret.Get(0).(func(*persistence.WorkflowSnapshot, int64, time.Time, int, string, int64) error); ok {
		r0 = rf(_a0, _a1, _a2, _a3, _a4, _a5)
	} else {
		r0 = ret.Error(0)
	}

	return r0
}

func (_m *mockWorkflowExecutionContext) updateWorkflowExecutionAsActive(_a0 time.Time) error {
	ret := _m.Called(_a0)

	var r0 error
	if rf, ok := ret.Get(0).(func(time.Time) error); ok {
		r0 = rf(_a0)
	} else {
		r0 = ret.Error(0)
	}

	return r0
}

func (_m *mockWorkflowExecutionContext) updateWorkflowExecutionWithNewAsActive(_a0 time.Time, _a1 workflowExecutionContext, _a2 mutableState) error {
	ret := _m.Called(_a0, _a1, _a2)

	var r0 error
	if rf, ok := ret.Get(0).(func(time.Time, workflowExecutionContext, mutableState) error); ok {
		r0 = rf(_a0, _a1, _a2)
	} else {
		r0 = ret.Error(0)
	}

	return r0
}

func (_m *mockWorkflowExecutionContext) updateWorkflowExecutionAsPassive(_a0 time.Time) error {
	ret := _m.Called(_a0)

	var r0 error
	if rf, ok := ret.Get(0).(func(time.Time) error); ok {
		r0 = rf(_a0)
	} else {
		r0 = ret.Error(0)
	}

	return r0
}

func (_m *mockWorkflowExecutionContext) updateWorkflowExecutionWithNewAsPassive(_a0 time.Time, _a1 workflowExecutionContext, _a2 mutableState) error {
	ret := _m.Called(_a0, _a1, _a2)

	var r0 error
	if rf, ok := ret.Get(0).(func(time.Time, workflowExecutionContext, mutableState) error); ok {
		r0 = rf(_a0, _a1, _a2)
	} else {
		r0 = ret.Error(0)
	}

	return r0
}

func (_m *mockWorkflowExecutionContext) updateWorkflowExecutionWithNew(_a0 time.Time, _a1 workflowExecutionContext, _a2 mutableState, _a3 transactionPolicy, _a4 *transactionPolicy) error {
	ret := _m.Called(_a0, _a1, _a2, _a3, _a4)

	var r0 error
	if rf, ok := ret.Get(0).(func(time.Time, workflowExecutionContext, mutableState, transactionPolicy, *transactionPolicy) error); ok {
		r0 = rf(_a0, _a1, _a2, _a3, _a4)
	} else {
		r0 = ret.Error(0)
	}

	return r0
}

func (_m *mockWorkflowExecutionContext) persistFirstWorkflowEvents(_a0 *persistence.WorkflowEvents) (int64, error) {
	ret := _m.Called(_a0)

	var r0 int64
	if rf, ok := ret.Get(0).(func(*persistence.WorkflowEvents) int64); ok {
		r0 = rf(_a0)
	} else {
		r0 = ret.Get(0).(int64)
	}

	var r1 error
	if rf, ok := ret.Get(1).(func(*persistence.WorkflowEvents) error); ok {
		r1 = rf(_a0)
	} else {
		r1 = ret.Error(1)
	}

	return r0, r1
}

func (_m *mockWorkflowExecutionContext) persistNonFirstWorkflowEvents(_a0 *persistence.WorkflowEvents) (int64, error) {
	ret := _m.Called(_a0)

	var r0 int64
	if rf, ok := ret.Get(0).(func(*persistence.WorkflowEvents) int64); ok {
		r0 = rf(_a0)
	} else {
		r0 = ret.Get(0).(int64)
	}

	var r1 error
	if rf, ok := ret.Get(1).(func(*persistence.WorkflowEvents) error); ok {
		r1 = rf(_a0)
	} else {
		r1 = ret.Error(1)
	}

	return r0, r1
}<|MERGE_RESOLUTION|>--- conflicted
+++ resolved
@@ -38,96 +38,6 @@
 
 var _ workflowExecutionContext = (*mockWorkflowExecutionContext)(nil)
 
-<<<<<<< HEAD
-func (_m *mockWorkflowExecutionContext) appendFirstBatchEventsForActive(_a0 mutableState, _a1 bool) (int, persistence.Task, error) {
-	ret := _m.Called(_a0, _a1)
-
-	var r0 int
-	if rf, ok := ret.Get(0).(func(mutableState, bool) int); ok {
-		r0 = rf(_a0, _a1)
-	} else {
-		r0 = ret.Get(0).(int)
-	}
-
-	var r1 persistence.Task
-	if rf, ok := ret.Get(1).(func(mutableState, bool) persistence.Task); ok {
-		r1 = rf(_a0, _a1)
-	} else {
-		if ret.Get(1) != nil {
-			r1 = ret.Get(1).(persistence.Task)
-		}
-	}
-
-	var r2 error
-	if rf, ok := ret.Get(2).(func(mutableState, bool) error); ok {
-		r2 = rf(_a0, _a1)
-	} else {
-		r2 = ret.Error(2)
-	}
-
-	return r0, r1, r2
-}
-
-func (_m *mockWorkflowExecutionContext) appendFirstBatchEventsForStandby(_a0 mutableState, _a1 []*workflow.HistoryEvent) (int, persistence.Task, error) {
-	ret := _m.Called(_a0, _a1)
-
-	var r0 int
-	if rf, ok := ret.Get(0).(func(mutableState, []*workflow.HistoryEvent) int); ok {
-		r0 = rf(_a0, _a1)
-	} else {
-		r0 = ret.Get(0).(int)
-	}
-
-	var r1 persistence.Task
-	if rf, ok := ret.Get(1).(func(mutableState, []*workflow.HistoryEvent) persistence.Task); ok {
-		r1 = rf(_a0, _a1)
-	} else {
-		if ret.Get(1) != nil {
-			r1 = ret.Get(1).(persistence.Task)
-		}
-	}
-
-	var r2 error
-	if rf, ok := ret.Get(2).(func(mutableState, []*workflow.HistoryEvent) error); ok {
-		r2 = rf(_a0, _a1)
-	} else {
-		r2 = ret.Error(2)
-	}
-
-	return r0, r1, r2
-}
-
-func (_m *mockWorkflowExecutionContext) appendHistoryEvents(_a0 []*workflow.HistoryEvent, _a1 int64, _a2 bool, _a3 bool, _a4 mutableState) (int, persistence.Task, error) {
-	ret := _m.Called(_a0, _a1, _a2, _a3, _a4)
-
-	var r0 int
-	if rf, ok := ret.Get(0).(func([]*workflow.HistoryEvent, int64, bool, bool, mutableState) int); ok {
-		r0 = rf(_a0, _a1, _a2, _a3, _a4)
-	} else {
-		r0 = ret.Get(0).(int)
-	}
-
-	var r1 persistence.Task
-	if rf, ok := ret.Get(1).(func([]*workflow.HistoryEvent, int64, bool, bool, mutableState) persistence.Task); ok {
-		r1 = rf(_a0, _a1, _a2, _a3, _a4)
-	} else {
-		if ret.Get(1) != nil {
-			r1 = ret.Get(1).(persistence.Task)
-		}
-	}
-
-	var r2 error
-	if rf, ok := ret.Get(2).(func([]*workflow.HistoryEvent, int64, bool, bool, mutableState) error); ok {
-		r2 = rf(_a0, _a1, _a2, _a3, _a4)
-	} else {
-		r2 = ret.Error(2)
-	}
-
-	return r0, r1, r2
-}
-
-=======
->>>>>>> 31619e35
 func (_m *mockWorkflowExecutionContext) clear() {
 	_m.Called()
 }
