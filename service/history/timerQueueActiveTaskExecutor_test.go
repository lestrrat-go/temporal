// The MIT License
//
// Copyright (c) 2020 Temporal Technologies Inc.  All rights reserved.
//
// Copyright (c) 2020 Uber Technologies, Inc.
//
// Permission is hereby granted, free of charge, to any person obtaining a copy
// of this software and associated documentation files (the "Software"), to deal
// in the Software without restriction, including without limitation the rights
// to use, copy, modify, merge, publish, distribute, sublicense, and/or sell
// copies of the Software, and to permit persons to whom the Software is
// furnished to do so, subject to the following conditions:
//
// The above copyright notice and this permission notice shall be included in
// all copies or substantial portions of the Software.
//
// THE SOFTWARE IS PROVIDED "AS IS", WITHOUT WARRANTY OF ANY KIND, EXPRESS OR
// IMPLIED, INCLUDING BUT NOT LIMITED TO THE WARRANTIES OF MERCHANTABILITY,
// FITNESS FOR A PARTICULAR PURPOSE AND NONINFRINGEMENT. IN NO EVENT SHALL THE
// AUTHORS OR COPYRIGHT HOLDERS BE LIABLE FOR ANY CLAIM, DAMAGES OR OTHER
// LIABILITY, WHETHER IN AN ACTION OF CONTRACT, TORT OR OTHERWISE, ARISING FROM,
// OUT OF OR IN CONNECTION WITH THE SOFTWARE OR THE USE OR OTHER DEALINGS IN
// THE SOFTWARE.

package history

import (
	"testing"
	"time"

	"github.com/gogo/protobuf/types"
	"github.com/golang/mock/gomock"
	"github.com/pborman/uuid"
	"github.com/stretchr/testify/mock"
	"github.com/stretchr/testify/require"
	"github.com/stretchr/testify/suite"
	"github.com/uber-go/tally"
	commonpb "go.temporal.io/temporal-proto/common"
	eventpb "go.temporal.io/temporal-proto/event"
	executionpb "go.temporal.io/temporal-proto/execution"
	tasklistpb "go.temporal.io/temporal-proto/tasklist"
	"go.temporal.io/temporal-proto/workflowservice"

	"github.com/temporalio/temporal/.gen/proto/historyservice"
	"github.com/temporalio/temporal/.gen/proto/matchingservice"
	"github.com/temporalio/temporal/.gen/proto/matchingservicemock"
	"github.com/temporalio/temporal/.gen/proto/persistenceblobs"
	"github.com/temporalio/temporal/common"
	"github.com/temporalio/temporal/common/cache"
	"github.com/temporalio/temporal/common/clock"
	"github.com/temporalio/temporal/common/cluster"
	"github.com/temporalio/temporal/common/definition"
	"github.com/temporalio/temporal/common/log"
	"github.com/temporalio/temporal/common/metrics"
	"github.com/temporalio/temporal/common/mocks"
	"github.com/temporalio/temporal/common/persistence"
	"github.com/temporalio/temporal/common/primitives"
)

type (
	timerQueueActiveTaskExecutorSuite struct {
		suite.Suite
		*require.Assertions

		controller               *gomock.Controller
		mockShard                *shardContextTest
		mockTxProcessor          *MocktransferQueueProcessor
		mockReplicationProcessor *MockReplicatorQueueProcessor
		mockTimerProcessor       *MocktimerQueueProcessor
		mockNamespaceCache       *cache.MockNamespaceCache
		mockMatchingClient       *matchingservicemock.MockMatchingServiceClient
		mockClusterMetadata      *cluster.MockMetadata

		mockHistoryEngine *historyEngineImpl
		mockExecutionMgr  *mocks.ExecutionManager
		mockHistoryV2Mgr  *mocks.HistoryV2Manager

		logger                       log.Logger
		namespaceID                  string
		namespaceEntry               *cache.NamespaceCacheEntry
		version                      int64
		now                          time.Time
		timeSource                   *clock.EventTimeSource
		timerQueueActiveTaskExecutor *timerQueueActiveTaskExecutor
	}
)

func TestTimerQueueActiveTaskExecutorSuite(t *testing.T) {
	s := new(timerQueueActiveTaskExecutorSuite)
	suite.Run(t, s)
}

func (s *timerQueueActiveTaskExecutorSuite) SetupSuite() {

}

func (s *timerQueueActiveTaskExecutorSuite) SetupTest() {
	s.Assertions = require.New(s.T())

	s.namespaceID = testNamespaceID
	s.namespaceEntry = testGlobalNamespaceEntry
	s.version = s.namespaceEntry.GetFailoverVersion()
	s.now = time.Now()
	s.timeSource = clock.NewEventTimeSource().Update(s.now)

	s.controller = gomock.NewController(s.T())
	s.mockTxProcessor = NewMocktransferQueueProcessor(s.controller)
	s.mockReplicationProcessor = NewMockReplicatorQueueProcessor(s.controller)
	s.mockTimerProcessor = NewMocktimerQueueProcessor(s.controller)
	s.mockTxProcessor.EXPECT().NotifyNewTask(gomock.Any(), gomock.Any()).AnyTimes()
	s.mockReplicationProcessor.EXPECT().notifyNewTask().AnyTimes()
	s.mockTimerProcessor.EXPECT().NotifyNewTimers(gomock.Any(), gomock.Any()).AnyTimes()

	config := NewDynamicConfigForTest()
	s.mockShard = newTestShardContext(
		s.controller,
		&persistence.ShardInfoWithFailover{
			ShardInfo: &persistenceblobs.ShardInfo{
				RangeId:          1,
				TransferAckLevel: 0,
			}},
		config,
	)
	s.mockShard.eventsCache = newEventsCache(s.mockShard)
	s.mockShard.resource.TimeSource = s.timeSource

	s.mockNamespaceCache = s.mockShard.resource.NamespaceCache
	s.mockMatchingClient = s.mockShard.resource.MatchingClient
	s.mockExecutionMgr = s.mockShard.resource.ExecutionMgr
	s.mockHistoryV2Mgr = s.mockShard.resource.HistoryMgr
	s.mockClusterMetadata = s.mockShard.resource.ClusterMetadata
	// ack manager will use the namespace information
	s.mockNamespaceCache.EXPECT().GetNamespaceByID(gomock.Any()).Return(testGlobalNamespaceEntry, nil).AnyTimes()
	s.mockClusterMetadata.EXPECT().GetCurrentClusterName().Return(cluster.TestCurrentClusterName).AnyTimes()
	s.mockClusterMetadata.EXPECT().GetAllClusterInfo().Return(cluster.TestAllClusterInfo).AnyTimes()
	s.mockClusterMetadata.EXPECT().IsGlobalNamespaceEnabled().Return(true).AnyTimes()
	s.mockClusterMetadata.EXPECT().ClusterNameForFailoverVersion(s.version).Return(s.mockClusterMetadata.GetCurrentClusterName()).AnyTimes()

	s.logger = s.mockShard.GetLogger()

	historyCache := newHistoryCache(s.mockShard)
	h := &historyEngineImpl{
		currentClusterName:   s.mockShard.GetService().GetClusterMetadata().GetCurrentClusterName(),
		shard:                s.mockShard,
		clusterMetadata:      s.mockClusterMetadata,
		executionManager:     s.mockExecutionMgr,
		historyCache:         historyCache,
		logger:               s.logger,
		tokenSerializer:      common.NewProtoTaskTokenSerializer(),
		metricsClient:        s.mockShard.GetMetricsClient(),
		historyEventNotifier: newHistoryEventNotifier(clock.NewRealTimeSource(), metrics.NewClient(tally.NoopScope, metrics.History), func(string) int { return 0 }),
		txProcessor:          s.mockTxProcessor,
		replicatorProcessor:  s.mockReplicationProcessor,
		timerProcessor:       s.mockTimerProcessor,
	}
	s.mockShard.SetEngine(h)
	s.mockHistoryEngine = h

	s.timerQueueActiveTaskExecutor = newTimerQueueActiveTaskExecutor(
		s.mockShard,
		h,
		newTimerQueueActiveProcessor(
			s.mockShard,
			h,
			s.mockMatchingClient,
			newTaskAllocator(s.mockShard),
			nil,
			s.logger,
		),
		s.logger,
		s.mockShard.GetMetricsClient(),
		config,
	).(*timerQueueActiveTaskExecutor)
}

func (s *timerQueueActiveTaskExecutorSuite) TearDownTest() {
	s.controller.Finish()
	s.mockShard.Finish(s.T())
}

func (s *timerQueueActiveTaskExecutorSuite) TestProcessUserTimerTimeout_Fire() {

	execution := executionpb.WorkflowExecution{
		WorkflowId: "some random workflow ID",
		RunId:      uuid.New(),
	}
	workflowType := "some random workflow type"
	taskListName := "some random task list"

	mutableState := newMutableStateBuilderWithReplicationStateWithEventV2(
		s.mockShard,
		s.mockShard.GetEventsCache(),
		s.logger,
		s.version,
		execution.GetRunId(),
	)
	_, err := mutableState.AddWorkflowExecutionStartedEvent(
		execution,
		&historyservice.StartWorkflowExecutionRequest{
			NamespaceId: s.namespaceID,
			StartRequest: &workflowservice.StartWorkflowExecutionRequest{
				WorkflowType:                        &commonpb.WorkflowType{Name: workflowType},
				TaskList:                            &tasklistpb.TaskList{Name: taskListName},
				ExecutionStartToCloseTimeoutSeconds: 2,
				TaskStartToCloseTimeoutSeconds:      1,
			},
		},
	)
	s.Nil(err)

	di := addDecisionTaskScheduledEvent(mutableState)
	event := addDecisionTaskStartedEvent(mutableState, di.ScheduleID, taskListName, uuid.New())
	di.StartedID = event.GetEventId()
	event = addDecisionTaskCompletedEvent(mutableState, di.ScheduleID, di.StartedID, nil, "some random identity")

	timerID := "timer"
	timerTimeout := 2 * time.Second
	event, _ = addTimerStartedEvent(mutableState, event.GetEventId(), timerID, int64(timerTimeout.Seconds()))

	timerSequence := newTimerSequence(s.timeSource, mutableState)
	mutableState.insertTimerTasks = nil
	modified, err := timerSequence.createNextUserTimer()
	s.NoError(err)
	s.True(modified)
	task := mutableState.insertTimerTasks[0]
	protoTaskTime, err := types.TimestampProto(task.(*persistence.UserTimerTask).GetVisibilityTimestamp())
	s.NoError(err)
	timerTask := &persistenceblobs.TimerTaskInfo{
		Version:             s.version,
		NamespaceId:         primitives.MustParseUUID(s.namespaceID),
		WorkflowId:          execution.GetWorkflowId(),
		RunId:               primitives.MustParseUUID(execution.GetRunId()),
		TaskId:              int64(100),
		TaskType:            persistence.TaskTypeUserTimer,
<<<<<<< HEAD
		TimeoutType:         int32(eventpb.TimeoutType_StartToClose),
		VisibilityTimestamp: protoTaskTime,
		EventId:             di.ScheduleID,
=======
		TimeoutType:         int(workflow.TimeoutTypeStartToClose),
		VisibilityTimestamp: task.(*persistence.UserTimerTask).GetVisibilityTimestamp(),
		EventID:             event.GetEventId(),
>>>>>>> 651a26b2
	}

	persistenceMutableState := s.createPersistenceMutableState(mutableState, event.GetEventId(), event.GetVersion())
	s.mockExecutionMgr.On("GetWorkflowExecution", mock.Anything).Return(&persistence.GetWorkflowExecutionResponse{State: persistenceMutableState}, nil)
	s.mockHistoryV2Mgr.On("AppendHistoryNodes", mock.Anything).Return(&persistence.AppendHistoryNodesResponse{Size: 0}, nil).Once()
	s.mockExecutionMgr.On("UpdateWorkflowExecution", mock.Anything).Return(&persistence.UpdateWorkflowExecutionResponse{MutableStateUpdateSessionStats: &persistence.MutableStateUpdateSessionStats{}}, nil).Once()

	s.timeSource.Update(s.now.Add(2 * timerTimeout))
	err = s.timerQueueActiveTaskExecutor.execute(timerTask, true)
	s.NoError(err)

	_, ok := s.getMutableStateFromCache(s.namespaceID, execution.GetWorkflowId(), execution.GetRunId()).GetUserTimerInfo(timerID)
	s.False(ok)
}

func (s *timerQueueActiveTaskExecutorSuite) TestProcessUserTimerTimeout_Noop() {

	execution := executionpb.WorkflowExecution{
		WorkflowId: "some random workflow ID",
		RunId:      uuid.New(),
	}
	workflowType := "some random workflow type"
	taskListName := "some random task list"

	mutableState := newMutableStateBuilderWithReplicationStateWithEventV2(
		s.mockShard,
		s.mockShard.GetEventsCache(),
		s.logger,
		s.version,
		execution.GetRunId(),
	)
	_, err := mutableState.AddWorkflowExecutionStartedEvent(
		execution,
		&historyservice.StartWorkflowExecutionRequest{
			NamespaceId: s.namespaceID,
			StartRequest: &workflowservice.StartWorkflowExecutionRequest{
				WorkflowType:                        &commonpb.WorkflowType{Name: workflowType},
				TaskList:                            &tasklistpb.TaskList{Name: taskListName},
				ExecutionStartToCloseTimeoutSeconds: 2,
				TaskStartToCloseTimeoutSeconds:      1,
			},
		},
	)
	s.Nil(err)

	di := addDecisionTaskScheduledEvent(mutableState)
	event := addDecisionTaskStartedEvent(mutableState, di.ScheduleID, taskListName, uuid.New())
	di.StartedID = event.GetEventId()
	event = addDecisionTaskCompletedEvent(mutableState, di.ScheduleID, di.StartedID, nil, "some random identity")

	timerID := "timer"
	timerTimeout := 2 * time.Second
	event, _ = addTimerStartedEvent(mutableState, event.GetEventId(), timerID, int64(timerTimeout.Seconds()))

	timerSequence := newTimerSequence(s.timeSource, mutableState)
	mutableState.insertTimerTasks = nil
	modified, err := timerSequence.createNextUserTimer()
	s.NoError(err)
	s.True(modified)
	task := mutableState.insertTimerTasks[0]
	protoTaskTime, err := types.TimestampProto(task.(*persistence.UserTimerTask).GetVisibilityTimestamp())
	s.NoError(err)
	timerTask := &persistenceblobs.TimerTaskInfo{
		Version:             s.version,
		NamespaceId:         primitives.MustParseUUID(s.namespaceID),
		WorkflowId:          execution.GetWorkflowId(),
		RunId:               primitives.MustParseUUID(execution.GetRunId()),
		TaskId:              int64(100),
		TaskType:            persistence.TaskTypeUserTimer,
<<<<<<< HEAD
		TimeoutType:         int32(eventpb.TimeoutType_StartToClose),
		VisibilityTimestamp: protoTaskTime,
		EventId:             di.ScheduleID,
=======
		TimeoutType:         int(workflow.TimeoutTypeStartToClose),
		VisibilityTimestamp: task.(*persistence.UserTimerTask).GetVisibilityTimestamp(),
		EventID:             event.GetEventId(),
>>>>>>> 651a26b2
	}

	event = addTimerFiredEvent(mutableState, timerID)

	persistenceMutableState := s.createPersistenceMutableState(mutableState, event.GetEventId(), event.GetVersion())
	s.mockExecutionMgr.On("GetWorkflowExecution", mock.Anything).Return(&persistence.GetWorkflowExecutionResponse{State: persistenceMutableState}, nil)

	s.timeSource.Update(s.now.Add(2 * timerTimeout))
	err = s.timerQueueActiveTaskExecutor.execute(timerTask, true)
	s.NoError(err)
}

func (s *timerQueueActiveTaskExecutorSuite) TestProcessActivityTimeout_NoRetryPolicy_Fire() {

	execution := executionpb.WorkflowExecution{
		WorkflowId: "some random workflow ID",
		RunId:      uuid.New(),
	}
	workflowType := "some random workflow type"
	taskListName := "some random task list"

	mutableState := newMutableStateBuilderWithReplicationStateWithEventV2(s.mockShard, s.mockShard.GetEventsCache(), s.logger, s.version, execution.GetRunId())
	_, err := mutableState.AddWorkflowExecutionStartedEvent(
		execution,
		&historyservice.StartWorkflowExecutionRequest{
			NamespaceId: s.namespaceID,
			StartRequest: &workflowservice.StartWorkflowExecutionRequest{
				WorkflowType:                        &commonpb.WorkflowType{Name: workflowType},
				TaskList:                            &tasklistpb.TaskList{Name: taskListName},
				ExecutionStartToCloseTimeoutSeconds: 2,
				TaskStartToCloseTimeoutSeconds:      1,
			},
		},
	)
	s.Nil(err)

	di := addDecisionTaskScheduledEvent(mutableState)
	event := addDecisionTaskStartedEvent(mutableState, di.ScheduleID, taskListName, uuid.New())
	di.StartedID = event.GetEventId()
	event = addDecisionTaskCompletedEvent(mutableState, di.ScheduleID, di.StartedID, nil, "some random identity")

	tasklist := "tasklist"
	activityID := "activity"
	activityType := "activity type"
	timerTimeout := 2 * time.Second
	scheduledEvent, _ := addActivityTaskScheduledEvent(
		mutableState,
		event.GetEventId(),
		activityID,
		activityType,
		tasklist,
		[]byte(nil),
		int32(timerTimeout.Seconds()),
		int32(timerTimeout.Seconds()),
		int32(timerTimeout.Seconds()),
		int32(timerTimeout.Seconds()),
	)

	timerSequence := newTimerSequence(s.timeSource, mutableState)
	mutableState.insertTimerTasks = nil
	modified, err := timerSequence.createNextActivityTimer()
	s.NoError(err)
	s.True(modified)
	task := mutableState.insertTimerTasks[0]
	protoTaskTime, err := types.TimestampProto(task.(*persistence.ActivityTimeoutTask).GetVisibilityTimestamp())
	s.NoError(err)
	timerTask := &persistenceblobs.TimerTaskInfo{
		Version:             s.version,
		NamespaceId:         primitives.MustParseUUID(s.namespaceID),
		WorkflowId:          execution.GetWorkflowId(),
		RunId:               primitives.MustParseUUID(execution.GetRunId()),
		TaskId:              int64(100),
		TaskType:            persistence.TaskTypeActivityTimeout,
		TimeoutType:         int32(eventpb.TimeoutType_ScheduleToClose),
		VisibilityTimestamp: protoTaskTime,
		EventId:             di.ScheduleID,
	}

	persistenceMutableState := s.createPersistenceMutableState(mutableState, scheduledEvent.GetEventId(), scheduledEvent.GetVersion())
	s.mockExecutionMgr.On("GetWorkflowExecution", mock.Anything).Return(&persistence.GetWorkflowExecutionResponse{State: persistenceMutableState}, nil)
	s.mockHistoryV2Mgr.On("AppendHistoryNodes", mock.Anything).Return(&persistence.AppendHistoryNodesResponse{Size: 0}, nil).Once()
	s.mockExecutionMgr.On("UpdateWorkflowExecution", mock.Anything).Return(&persistence.UpdateWorkflowExecutionResponse{MutableStateUpdateSessionStats: &persistence.MutableStateUpdateSessionStats{}}, nil).Once()

	s.timeSource.Update(s.now.Add(2 * timerTimeout))
	err = s.timerQueueActiveTaskExecutor.execute(timerTask, true)
	s.NoError(err)

	_, ok := s.getMutableStateFromCache(s.namespaceID, execution.GetWorkflowId(), execution.GetRunId()).GetActivityInfo(scheduledEvent.GetEventId())
	s.False(ok)
}

func (s *timerQueueActiveTaskExecutorSuite) TestProcessActivityTimeout_NoRetryPolicy_Noop() {

	execution := executionpb.WorkflowExecution{
		WorkflowId: "some random workflow ID",
		RunId:      uuid.New(),
	}
	workflowType := "some random workflow type"
	taskListName := "some random task list"

	mutableState := newMutableStateBuilderWithReplicationStateWithEventV2(s.mockShard, s.mockShard.GetEventsCache(), s.logger, s.version, execution.GetRunId())
	_, err := mutableState.AddWorkflowExecutionStartedEvent(
		execution,
		&historyservice.StartWorkflowExecutionRequest{
			NamespaceId: s.namespaceID,
			StartRequest: &workflowservice.StartWorkflowExecutionRequest{
				WorkflowType:                        &commonpb.WorkflowType{Name: workflowType},
				TaskList:                            &tasklistpb.TaskList{Name: taskListName},
				ExecutionStartToCloseTimeoutSeconds: 2,
				TaskStartToCloseTimeoutSeconds:      1,
			},
		},
	)
	s.Nil(err)

	di := addDecisionTaskScheduledEvent(mutableState)
	event := addDecisionTaskStartedEvent(mutableState, di.ScheduleID, taskListName, uuid.New())
	di.StartedID = event.GetEventId()
	event = addDecisionTaskCompletedEvent(mutableState, di.ScheduleID, di.StartedID, nil, "some random identity")

	identity := "identity"
	tasklist := "tasklist"
	activityID := "activity"
	activityType := "activity type"
	timerTimeout := 2 * time.Second
	scheduledEvent, _ := addActivityTaskScheduledEvent(
		mutableState,
		event.GetEventId(),
		activityID,
		activityType,
		tasklist,
		[]byte(nil),
		int32(timerTimeout.Seconds()),
		int32(timerTimeout.Seconds()),
		int32(timerTimeout.Seconds()),
		int32(timerTimeout.Seconds()),
	)
	startedEvent := addActivityTaskStartedEvent(mutableState, scheduledEvent.GetEventId(), identity)

	timerSequence := newTimerSequence(s.timeSource, mutableState)
	mutableState.insertTimerTasks = nil
	modified, err := timerSequence.createNextActivityTimer()
	s.NoError(err)
	s.True(modified)
	task := mutableState.insertTimerTasks[0]
	protoTaskTime, err := types.TimestampProto(task.(*persistence.ActivityTimeoutTask).GetVisibilityTimestamp())
	s.NoError(err)
	timerTask := &persistenceblobs.TimerTaskInfo{
		Version:             s.version,
		NamespaceId:         primitives.MustParseUUID(s.namespaceID),
		WorkflowId:          execution.GetWorkflowId(),
		RunId:               primitives.MustParseUUID(execution.GetRunId()),
		TaskId:              int64(100),
		TaskType:            persistence.TaskTypeActivityTimeout,
		TimeoutType:         int32(eventpb.TimeoutType_ScheduleToClose),
		VisibilityTimestamp: protoTaskTime,
		EventId:             di.ScheduleID,
	}

	completeEvent := addActivityTaskCompletedEvent(mutableState, scheduledEvent.GetEventId(), startedEvent.GetEventId(), []byte(nil), identity)

	persistenceMutableState := s.createPersistenceMutableState(mutableState, completeEvent.GetEventId(), completeEvent.GetVersion())
	s.mockExecutionMgr.On("GetWorkflowExecution", mock.Anything).Return(&persistence.GetWorkflowExecutionResponse{State: persistenceMutableState}, nil)

	s.timeSource.Update(s.now.Add(2 * timerTimeout))
	err = s.timerQueueActiveTaskExecutor.execute(timerTask, true)
	s.NoError(err)
}

func (s *timerQueueActiveTaskExecutorSuite) TestProcessActivityTimeout_RetryPolicy_Retry() {

	execution := executionpb.WorkflowExecution{
		WorkflowId: "some random workflow ID",
		RunId:      uuid.New(),
	}
	workflowType := "some random workflow type"
	taskListName := "some random task list"

	mutableState := newMutableStateBuilderWithReplicationStateWithEventV2(s.mockShard, s.mockShard.GetEventsCache(), s.logger, s.version, execution.GetRunId())
	_, err := mutableState.AddWorkflowExecutionStartedEvent(
		execution,
		&historyservice.StartWorkflowExecutionRequest{
			NamespaceId: s.namespaceID,
			StartRequest: &workflowservice.StartWorkflowExecutionRequest{
				WorkflowType:                        &commonpb.WorkflowType{Name: workflowType},
				TaskList:                            &tasklistpb.TaskList{Name: taskListName},
				ExecutionStartToCloseTimeoutSeconds: 2,
				TaskStartToCloseTimeoutSeconds:      1,
			},
		},
	)
	s.Nil(err)

	di := addDecisionTaskScheduledEvent(mutableState)
	event := addDecisionTaskStartedEvent(mutableState, di.ScheduleID, taskListName, uuid.New())
	di.StartedID = event.GetEventId()
	event = addDecisionTaskCompletedEvent(mutableState, di.ScheduleID, di.StartedID, nil, "some random identity")

	identity := "identity"
	tasklist := "tasklist"
	activityID := "activity"
	activityType := "activity type"
	timerTimeout := 2 * time.Second
	scheduledEvent, _ := addActivityTaskScheduledEventWithRetry(
		mutableState,
		event.GetEventId(),
		activityID,
		activityType,
		tasklist,
		[]byte(nil),
		int32(timerTimeout.Seconds()),
		int32(timerTimeout.Seconds()),
		int32(timerTimeout.Seconds()),
		int32(timerTimeout.Seconds()),
		&commonpb.RetryPolicy{
			InitialIntervalInSeconds:    1,
			BackoffCoefficient:          1.2,
			MaximumIntervalInSeconds:    5,
			MaximumAttempts:             5,
			NonRetriableErrorReasons:    []string{"（╯' - ')╯ ┻━┻ "},
			ExpirationIntervalInSeconds: 999,
		},
	)
	startedEvent := addActivityTaskStartedEvent(mutableState, scheduledEvent.GetEventId(), identity)
	s.Nil(startedEvent)

	timerSequence := newTimerSequence(s.timeSource, mutableState)
	mutableState.insertTimerTasks = nil
	modified, err := timerSequence.createNextActivityTimer()
	s.NoError(err)
	s.True(modified)
	task := mutableState.insertTimerTasks[0]
	protoTaskTime, err := types.TimestampProto(task.(*persistence.ActivityTimeoutTask).GetVisibilityTimestamp())
	s.NoError(err)
	timerTask := &persistenceblobs.TimerTaskInfo{
		Version:             s.version,
		NamespaceId:         primitives.MustParseUUID(s.namespaceID),
		WorkflowId:          execution.GetWorkflowId(),
		RunId:               primitives.MustParseUUID(execution.GetRunId()),
		TaskId:              int64(100),
		TaskType:            persistence.TaskTypeActivityTimeout,
		TimeoutType:         int32(eventpb.TimeoutType_ScheduleToClose),
		VisibilityTimestamp: protoTaskTime,
		EventId:             di.ScheduleID,
	}

	persistenceMutableState := s.createPersistenceMutableState(mutableState, scheduledEvent.GetEventId(), scheduledEvent.GetVersion())
	s.mockExecutionMgr.On("GetWorkflowExecution", mock.Anything).Return(&persistence.GetWorkflowExecutionResponse{State: persistenceMutableState}, nil)
	s.mockExecutionMgr.On("UpdateWorkflowExecution", mock.Anything).Return(&persistence.UpdateWorkflowExecutionResponse{MutableStateUpdateSessionStats: &persistence.MutableStateUpdateSessionStats{}}, nil).Once()

	s.timeSource.Update(s.now.Add(2 * timerTimeout))
	err = s.timerQueueActiveTaskExecutor.execute(timerTask, true)
	s.NoError(err)

	activityInfo, ok := s.getMutableStateFromCache(s.namespaceID, execution.GetWorkflowId(), execution.GetRunId()).GetActivityInfo(scheduledEvent.GetEventId())
	s.True(ok)
	s.Equal(scheduledEvent.GetEventId(), activityInfo.ScheduleID)
	s.Equal(common.EmptyEventID, activityInfo.StartedID)
	// only a schedule to start timer will be created, apart from the retry timer
	s.Equal(int32(timerTaskStatusCreatedScheduleToStart), activityInfo.TimerTaskStatus)
}

func (s *timerQueueActiveTaskExecutorSuite) TestProcessActivityTimeout_RetryPolicy_Fire() {

	execution := executionpb.WorkflowExecution{
		WorkflowId: "some random workflow ID",
		RunId:      uuid.New(),
	}
	workflowType := "some random workflow type"
	taskListName := "some random task list"

	mutableState := newMutableStateBuilderWithReplicationStateWithEventV2(s.mockShard, s.mockShard.GetEventsCache(), s.logger, s.version, execution.GetRunId())
	_, err := mutableState.AddWorkflowExecutionStartedEvent(
		execution,
		&historyservice.StartWorkflowExecutionRequest{
			NamespaceId: s.namespaceID,
			StartRequest: &workflowservice.StartWorkflowExecutionRequest{
				WorkflowType:                        &commonpb.WorkflowType{Name: workflowType},
				TaskList:                            &tasklistpb.TaskList{Name: taskListName},
				ExecutionStartToCloseTimeoutSeconds: 2,
				TaskStartToCloseTimeoutSeconds:      1,
			},
		},
	)
	s.Nil(err)

	di := addDecisionTaskScheduledEvent(mutableState)
	event := addDecisionTaskStartedEvent(mutableState, di.ScheduleID, taskListName, uuid.New())
	di.StartedID = event.GetEventId()
	event = addDecisionTaskCompletedEvent(mutableState, di.ScheduleID, di.StartedID, nil, "some random identity")

	tasklist := "tasklist"
	activityID := "activity"
	activityType := "activity type"
	timerTimeout := 2 * time.Second
	scheduledEvent, _ := addActivityTaskScheduledEventWithRetry(
		mutableState,
		event.GetEventId(),
		activityID,
		activityType,
		tasklist,
		[]byte(nil),
		int32(timerTimeout.Seconds()),
		int32(timerTimeout.Seconds()),
		int32(timerTimeout.Seconds()),
		int32(timerTimeout.Seconds()),
		&commonpb.RetryPolicy{
			InitialIntervalInSeconds:    1,
			BackoffCoefficient:          1.2,
			MaximumIntervalInSeconds:    5,
			MaximumAttempts:             5,
			NonRetriableErrorReasons:    []string{"（╯' - ')╯ ┻━┻ "},
			ExpirationIntervalInSeconds: 999,
		},
	)

	timerSequence := newTimerSequence(s.timeSource, mutableState)
	mutableState.insertTimerTasks = nil
	modified, err := timerSequence.createNextActivityTimer()
	s.NoError(err)
	s.True(modified)
	task := mutableState.insertTimerTasks[0]
	protoTaskTime, err := types.TimestampProto(task.(*persistence.ActivityTimeoutTask).GetVisibilityTimestamp())
	s.NoError(err)
	timerTask := &persistenceblobs.TimerTaskInfo{
		Version:             s.version,
		NamespaceId:         primitives.MustParseUUID(s.namespaceID),
		WorkflowId:          execution.GetWorkflowId(),
		RunId:               primitives.MustParseUUID(execution.GetRunId()),
		TaskId:              int64(100),
		TaskType:            persistence.TaskTypeActivityTimeout,
		TimeoutType:         int32(eventpb.TimeoutType_ScheduleToClose),
		VisibilityTimestamp: protoTaskTime,
		EventId:             di.ScheduleID,
	}

	persistenceMutableState := s.createPersistenceMutableState(mutableState, scheduledEvent.GetEventId(), scheduledEvent.GetVersion())
	s.mockExecutionMgr.On("GetWorkflowExecution", mock.Anything).Return(&persistence.GetWorkflowExecutionResponse{State: persistenceMutableState}, nil)
	s.mockHistoryV2Mgr.On("AppendHistoryNodes", mock.Anything).Return(&persistence.AppendHistoryNodesResponse{Size: 0}, nil).Once()
	s.mockExecutionMgr.On("UpdateWorkflowExecution", mock.Anything).Return(&persistence.UpdateWorkflowExecutionResponse{MutableStateUpdateSessionStats: &persistence.MutableStateUpdateSessionStats{}}, nil).Once()

	s.timeSource.Update(s.now.Add(2 * timerTimeout))
	err = s.timerQueueActiveTaskExecutor.execute(timerTask, true)
	s.NoError(err)

	_, ok := s.getMutableStateFromCache(s.namespaceID, execution.GetWorkflowId(), execution.GetRunId()).GetActivityInfo(scheduledEvent.GetEventId())
	s.False(ok)
}

func (s *timerQueueActiveTaskExecutorSuite) TestProcessActivityTimeout_RetryPolicy_Noop() {
	execution := executionpb.WorkflowExecution{
		WorkflowId: "some random workflow ID",
		RunId:      uuid.New(),
	}
	workflowType := "some random workflow type"
	taskListName := "some random task list"

	mutableState := newMutableStateBuilderWithReplicationStateWithEventV2(s.mockShard, s.mockShard.GetEventsCache(), s.logger, s.version, execution.GetRunId())
	_, err := mutableState.AddWorkflowExecutionStartedEvent(
		execution,
		&historyservice.StartWorkflowExecutionRequest{
			NamespaceId: s.namespaceID,
			StartRequest: &workflowservice.StartWorkflowExecutionRequest{
				WorkflowType:                        &commonpb.WorkflowType{Name: workflowType},
				TaskList:                            &tasklistpb.TaskList{Name: taskListName},
				ExecutionStartToCloseTimeoutSeconds: 2,
				TaskStartToCloseTimeoutSeconds:      1,
			},
		},
	)
	s.Nil(err)

	di := addDecisionTaskScheduledEvent(mutableState)
	event := addDecisionTaskStartedEvent(mutableState, di.ScheduleID, taskListName, uuid.New())
	di.StartedID = event.GetEventId()
	event = addDecisionTaskCompletedEvent(mutableState, di.ScheduleID, di.StartedID, nil, "some random identity")

	identity := "identity"
	tasklist := "tasklist"
	activityID := "activity"
	activityType := "activity type"
	timerTimeout := 2 * time.Second
	scheduledEvent, _ := addActivityTaskScheduledEventWithRetry(
		mutableState,
		event.GetEventId(),
		activityID,
		activityType,
		tasklist,
		[]byte(nil),
		int32(timerTimeout.Seconds()),
		int32(timerTimeout.Seconds()),
		int32(timerTimeout.Seconds()),
		int32(timerTimeout.Seconds()),
		&commonpb.RetryPolicy{
			InitialIntervalInSeconds:    1,
			BackoffCoefficient:          1.2,
			MaximumIntervalInSeconds:    5,
			MaximumAttempts:             5,
			NonRetriableErrorReasons:    []string{"（╯' - ')╯ ┻━┻ "},
			ExpirationIntervalInSeconds: 999,
		},
	)
	startedEvent := addActivityTaskStartedEvent(mutableState, scheduledEvent.GetEventId(), identity)
	s.Nil(startedEvent)

	timerSequence := newTimerSequence(s.timeSource, mutableState)
	mutableState.insertTimerTasks = nil
	modified, err := timerSequence.createNextActivityTimer()
	s.NoError(err)
	s.True(modified)
	task := mutableState.insertTimerTasks[0]
	protoTaskTime, err := types.TimestampProto(task.(*persistence.ActivityTimeoutTask).GetVisibilityTimestamp())
	s.NoError(err)
	timerTask := &persistenceblobs.TimerTaskInfo{
		Version:             s.version,
		NamespaceId:         primitives.MustParseUUID(s.namespaceID),
		WorkflowId:          execution.GetWorkflowId(),
		RunId:               primitives.MustParseUUID(execution.GetRunId()),
		TaskId:              int64(100),
		TaskType:            persistence.TaskTypeActivityTimeout,
		TimeoutType:         int32(eventpb.TimeoutType_ScheduleToClose),
		VisibilityTimestamp: protoTaskTime,
		EventId:             di.ScheduleID,
	}

	completeEvent := addActivityTaskCompletedEvent(mutableState, scheduledEvent.GetEventId(), common.TransientEventID, []byte(nil), identity)

	persistenceMutableState := s.createPersistenceMutableState(mutableState, completeEvent.GetEventId(), completeEvent.GetVersion())
	s.mockExecutionMgr.On("GetWorkflowExecution", mock.Anything).Return(&persistence.GetWorkflowExecutionResponse{State: persistenceMutableState}, nil)

	s.timeSource.Update(s.now.Add(2 * timerTimeout))
	err = s.timerQueueActiveTaskExecutor.execute(timerTask, true)
	s.NoError(err)
}

func (s *timerQueueActiveTaskExecutorSuite) TestProcessActivityTimeout_Heartbeat_Noop() {
	execution := executionpb.WorkflowExecution{
		WorkflowId: "some random workflow ID",
		RunId:      uuid.New(),
	}
	workflowType := "some random workflow type"
	taskListName := "some random task list"

	mutableState := newMutableStateBuilderWithReplicationStateWithEventV2(s.mockShard, s.mockShard.GetEventsCache(), s.logger, s.version, execution.GetRunId())
	_, err := mutableState.AddWorkflowExecutionStartedEvent(
		execution,
		&historyservice.StartWorkflowExecutionRequest{
			NamespaceId: s.namespaceID,
			StartRequest: &workflowservice.StartWorkflowExecutionRequest{
				WorkflowType:                        &commonpb.WorkflowType{Name: workflowType},
				TaskList:                            &tasklistpb.TaskList{Name: taskListName},
				ExecutionStartToCloseTimeoutSeconds: 2,
				TaskStartToCloseTimeoutSeconds:      1,
			},
		},
	)
	s.Nil(err)

	di := addDecisionTaskScheduledEvent(mutableState)
	event := addDecisionTaskStartedEvent(mutableState, di.ScheduleID, taskListName, uuid.New())
	di.StartedID = event.GetEventId()
	event = addDecisionTaskCompletedEvent(mutableState, di.ScheduleID, di.StartedID, nil, "some random identity")

	identity := "identity"
	tasklist := "tasklist"
	activityID := "activity"
	activityType := "activity type"
	timerTimeout := 2 * time.Second
	heartbeatTimerTimeout := time.Second
	scheduledEvent, _ := addActivityTaskScheduledEventWithRetry(
		mutableState,
		event.GetEventId(),
		activityID,
		activityType,
		tasklist,
		[]byte(nil),
		int32(timerTimeout.Seconds()),
		int32(timerTimeout.Seconds()),
		int32(timerTimeout.Seconds()),
		int32(heartbeatTimerTimeout.Seconds()),
		&commonpb.RetryPolicy{
			InitialIntervalInSeconds:    1,
			BackoffCoefficient:          1.2,
			MaximumIntervalInSeconds:    5,
			MaximumAttempts:             5,
			NonRetriableErrorReasons:    []string{"（╯' - ')╯ ┻━┻ "},
			ExpirationIntervalInSeconds: 999,
		},
	)
	startedEvent := addActivityTaskStartedEvent(mutableState, scheduledEvent.GetEventId(), identity)
	s.Nil(startedEvent)

	timerSequence := newTimerSequence(s.timeSource, mutableState)
	mutableState.insertTimerTasks = nil
	modified, err := timerSequence.createNextActivityTimer()
	s.NoError(err)
	s.True(modified)
	task := mutableState.insertTimerTasks[0]
	s.Equal(int(timerTypeHeartbeat), task.(*persistence.ActivityTimeoutTask).TimeoutType)
	protoTaskTime, err := types.TimestampProto(task.(*persistence.ActivityTimeoutTask).GetVisibilityTimestamp().Add(-time.Second))
	s.NoError(err)
	timerTask := &persistenceblobs.TimerTaskInfo{
		Version:             s.version,
		NamespaceId:         primitives.MustParseUUID(s.namespaceID),
		WorkflowId:          execution.GetWorkflowId(),
		RunId:               primitives.MustParseUUID(execution.GetRunId()),
		TaskId:              int64(100),
		TaskType:            persistence.TaskTypeActivityTimeout,
		TimeoutType:         int32(eventpb.TimeoutType_Heartbeat),
		VisibilityTimestamp: protoTaskTime,
		EventId:             scheduledEvent.GetEventId(),
	}

	persistenceMutableState := s.createPersistenceMutableState(mutableState, scheduledEvent.GetEventId(), scheduledEvent.GetVersion())
	s.mockExecutionMgr.On("GetWorkflowExecution", mock.Anything).Return(&persistence.GetWorkflowExecutionResponse{State: persistenceMutableState}, nil)

	err = s.timerQueueActiveTaskExecutor.execute(timerTask, true)
	s.NoError(err)
}

func (s *timerQueueActiveTaskExecutorSuite) TestDecisionTimeout_Fire() {

	execution := executionpb.WorkflowExecution{
		WorkflowId: "some random workflow ID",
		RunId:      uuid.New(),
	}
	workflowType := "some random workflow type"
	taskListName := "some random task list"

	mutableState := newMutableStateBuilderWithReplicationStateWithEventV2(s.mockShard, s.mockShard.GetEventsCache(), s.logger, s.version, execution.GetRunId())
	_, err := mutableState.AddWorkflowExecutionStartedEvent(
		execution,
		&historyservice.StartWorkflowExecutionRequest{
			NamespaceId: s.namespaceID,
			StartRequest: &workflowservice.StartWorkflowExecutionRequest{
				WorkflowType:                        &commonpb.WorkflowType{Name: workflowType},
				TaskList:                            &tasklistpb.TaskList{Name: taskListName},
				ExecutionStartToCloseTimeoutSeconds: 2,
				TaskStartToCloseTimeoutSeconds:      1,
			},
		},
	)
	s.Nil(err)

	di := addDecisionTaskScheduledEvent(mutableState)
	startedEvent := addDecisionTaskStartedEvent(mutableState, di.ScheduleID, taskListName, uuid.New())

	protoTime, err := types.TimestampProto(s.now)
	s.NoError(err)
	timerTask := &persistenceblobs.TimerTaskInfo{
		Version:             s.version,
		NamespaceId:         primitives.MustParseUUID(s.namespaceID),
		WorkflowId:          execution.GetWorkflowId(),
		RunId:               primitives.MustParseUUID(execution.GetRunId()),
		TaskId:              int64(100),
		TaskType:            persistence.TaskTypeDecisionTimeout,
		TimeoutType:         int32(eventpb.TimeoutType_StartToClose),
		VisibilityTimestamp: protoTime,
		EventId:             di.ScheduleID,
	}

	persistenceMutableState := s.createPersistenceMutableState(mutableState, startedEvent.GetEventId(), startedEvent.GetVersion())
	s.mockExecutionMgr.On("GetWorkflowExecution", mock.Anything).Return(&persistence.GetWorkflowExecutionResponse{State: persistenceMutableState}, nil).Once()
	s.mockHistoryV2Mgr.On("AppendHistoryNodes", mock.Anything).Return(&persistence.AppendHistoryNodesResponse{Size: 0}, nil).Once()
	s.mockExecutionMgr.On("UpdateWorkflowExecution", mock.Anything).Return(&persistence.UpdateWorkflowExecutionResponse{MutableStateUpdateSessionStats: &persistence.MutableStateUpdateSessionStats{}}, nil).Once()

	err = s.timerQueueActiveTaskExecutor.execute(timerTask, true)
	s.NoError(err)

	decisionInfo, ok := s.getMutableStateFromCache(s.namespaceID, execution.GetWorkflowId(), execution.GetRunId()).GetPendingDecision()
	s.True(ok)
	s.True(decisionInfo.ScheduleID != common.EmptyEventID)
	s.Equal(common.EmptyEventID, decisionInfo.StartedID)
	s.Equal(int64(1), decisionInfo.Attempt)
}

func (s *timerQueueActiveTaskExecutorSuite) TestDecisionTimeout_Noop() {

	execution := executionpb.WorkflowExecution{
		WorkflowId: "some random workflow ID",
		RunId:      uuid.New(),
	}
	workflowType := "some random workflow type"
	taskListName := "some random task list"

	mutableState := newMutableStateBuilderWithReplicationStateWithEventV2(s.mockShard, s.mockShard.GetEventsCache(), s.logger, s.version, execution.GetRunId())
	_, err := mutableState.AddWorkflowExecutionStartedEvent(
		execution,
		&historyservice.StartWorkflowExecutionRequest{
			NamespaceId: s.namespaceID,
			StartRequest: &workflowservice.StartWorkflowExecutionRequest{
				WorkflowType:                        &commonpb.WorkflowType{Name: workflowType},
				TaskList:                            &tasklistpb.TaskList{Name: taskListName},
				ExecutionStartToCloseTimeoutSeconds: 2,
				TaskStartToCloseTimeoutSeconds:      1,
			},
		},
	)
	s.Nil(err)

	di := addDecisionTaskScheduledEvent(mutableState)
	startedEvent := addDecisionTaskStartedEvent(mutableState, di.ScheduleID, taskListName, uuid.New())

	protoTime, err := types.TimestampProto(s.now)
	s.NoError(err)
	timerTask := &persistenceblobs.TimerTaskInfo{
		Version:             s.version,
		NamespaceId:         primitives.MustParseUUID(s.namespaceID),
		WorkflowId:          execution.GetWorkflowId(),
		RunId:               primitives.MustParseUUID(execution.GetRunId()),
		TaskId:              int64(100),
		TaskType:            persistence.TaskTypeDecisionTimeout,
		TimeoutType:         int32(eventpb.TimeoutType_StartToClose),
		VisibilityTimestamp: protoTime,
		EventId:             di.ScheduleID - 1,
	}

	persistenceMutableState := s.createPersistenceMutableState(mutableState, startedEvent.GetEventId(), startedEvent.GetVersion())
	s.mockExecutionMgr.On("GetWorkflowExecution", mock.Anything).Return(&persistence.GetWorkflowExecutionResponse{State: persistenceMutableState}, nil).Once()

	err = s.timerQueueActiveTaskExecutor.execute(timerTask, true)
	s.NoError(err)
}

func (s *timerQueueActiveTaskExecutorSuite) TestWorkflowBackoffTimer_Fire() {

	execution := executionpb.WorkflowExecution{
		WorkflowId: "some random workflow ID",
		RunId:      uuid.New(),
	}
	workflowType := "some random workflow type"
	taskListName := "some random task list"

	mutableState := newMutableStateBuilderWithReplicationStateWithEventV2(s.mockShard, s.mockShard.GetEventsCache(), s.logger, s.version, execution.GetRunId())
	event, err := mutableState.AddWorkflowExecutionStartedEvent(
		execution,
		&historyservice.StartWorkflowExecutionRequest{
			NamespaceId: s.namespaceID,
			StartRequest: &workflowservice.StartWorkflowExecutionRequest{
				WorkflowType:                        &commonpb.WorkflowType{Name: workflowType},
				TaskList:                            &tasklistpb.TaskList{Name: taskListName},
				ExecutionStartToCloseTimeoutSeconds: 2,
				TaskStartToCloseTimeoutSeconds:      1,
			},
		},
	)
	s.Nil(err)

	protoTaskTime, err := types.TimestampProto(s.now)
	s.NoError(err)
	timerTask := &persistenceblobs.TimerTaskInfo{
		Version:             s.version,
		NamespaceId:         primitives.MustParseUUID(s.namespaceID),
		WorkflowId:          execution.GetWorkflowId(),
		RunId:               primitives.MustParseUUID(execution.GetRunId()),
		TaskId:              int64(100),
		TaskType:            persistence.TaskTypeWorkflowBackoffTimer,
		TimeoutType:         persistence.WorkflowBackoffTimeoutTypeRetry,
		VisibilityTimestamp: protoTaskTime,
		EventId:             0,
	}

	persistenceMutableState := s.createPersistenceMutableState(mutableState, event.GetEventId(), event.GetVersion())
	s.mockExecutionMgr.On("GetWorkflowExecution", mock.Anything).Return(&persistence.GetWorkflowExecutionResponse{State: persistenceMutableState}, nil).Once()
	s.mockHistoryV2Mgr.On("AppendHistoryNodes", mock.Anything).Return(&persistence.AppendHistoryNodesResponse{Size: 0}, nil).Once()
	s.mockExecutionMgr.On("UpdateWorkflowExecution", mock.Anything).Return(&persistence.UpdateWorkflowExecutionResponse{MutableStateUpdateSessionStats: &persistence.MutableStateUpdateSessionStats{}}, nil).Once()

	err = s.timerQueueActiveTaskExecutor.execute(timerTask, true)
	s.NoError(err)

	decisionInfo, ok := s.getMutableStateFromCache(s.namespaceID, execution.GetWorkflowId(), execution.GetRunId()).GetPendingDecision()
	s.True(ok)
	s.True(decisionInfo.ScheduleID != common.EmptyEventID)
	s.Equal(common.EmptyEventID, decisionInfo.StartedID)
	s.Equal(int64(0), decisionInfo.Attempt)
}

func (s *timerQueueActiveTaskExecutorSuite) TestWorkflowBackoffTimer_Noop() {

	execution := executionpb.WorkflowExecution{
		WorkflowId: "some random workflow ID",
		RunId:      uuid.New(),
	}
	workflowType := "some random workflow type"
	taskListName := "some random task list"

	mutableState := newMutableStateBuilderWithReplicationStateWithEventV2(s.mockShard, s.mockShard.GetEventsCache(), s.logger, s.version, execution.GetRunId())
	_, err := mutableState.AddWorkflowExecutionStartedEvent(
		execution,
		&historyservice.StartWorkflowExecutionRequest{
			NamespaceId: s.namespaceID,
			StartRequest: &workflowservice.StartWorkflowExecutionRequest{
				WorkflowType:                        &commonpb.WorkflowType{Name: workflowType},
				TaskList:                            &tasklistpb.TaskList{Name: taskListName},
				ExecutionStartToCloseTimeoutSeconds: 2,
				TaskStartToCloseTimeoutSeconds:      1,
			},
		},
	)
	s.Nil(err)

	di := addDecisionTaskScheduledEvent(mutableState)
	event := addDecisionTaskStartedEvent(mutableState, di.ScheduleID, taskListName, uuid.New())
	di.StartedID = event.GetEventId()
	event = addDecisionTaskCompletedEvent(mutableState, di.ScheduleID, di.StartedID, nil, "some random identity")

	protoTaskTime, err := types.TimestampProto(s.now)
	s.NoError(err)
	timerTask := &persistenceblobs.TimerTaskInfo{
		Version:             s.version,
		NamespaceId:         primitives.MustParseUUID(s.namespaceID),
		WorkflowId:          execution.GetWorkflowId(),
		RunId:               primitives.MustParseUUID(execution.GetRunId()),
		TaskId:              int64(100),
		TaskType:            persistence.TaskTypeWorkflowBackoffTimer,
		TimeoutType:         persistence.WorkflowBackoffTimeoutTypeRetry,
		VisibilityTimestamp: protoTaskTime,
		EventId:             0,
	}

	persistenceMutableState := s.createPersistenceMutableState(mutableState, event.GetEventId(), event.GetVersion())
	s.mockExecutionMgr.On("GetWorkflowExecution", mock.Anything).Return(&persistence.GetWorkflowExecutionResponse{State: persistenceMutableState}, nil).Once()

	err = s.timerQueueActiveTaskExecutor.execute(timerTask, true)
	s.NoError(err)
}

func (s *timerQueueActiveTaskExecutorSuite) TestActivityRetryTimer_Fire() {

	execution := executionpb.WorkflowExecution{
		WorkflowId: "some random workflow ID",
		RunId:      uuid.New(),
	}
	workflowType := "some random workflow type"
	taskListName := "some random task list"

	mutableState := newMutableStateBuilderWithReplicationStateWithEventV2(s.mockShard, s.mockShard.GetEventsCache(), s.logger, s.version, execution.GetRunId())
	_, err := mutableState.AddWorkflowExecutionStartedEvent(
		execution,
		&historyservice.StartWorkflowExecutionRequest{
			NamespaceId: s.namespaceID,
			StartRequest: &workflowservice.StartWorkflowExecutionRequest{
				WorkflowType:                        &commonpb.WorkflowType{Name: workflowType},
				TaskList:                            &tasklistpb.TaskList{Name: taskListName},
				ExecutionStartToCloseTimeoutSeconds: 2,
				TaskStartToCloseTimeoutSeconds:      1,
			},
		},
	)
	s.Nil(err)

	di := addDecisionTaskScheduledEvent(mutableState)
	event := addDecisionTaskStartedEvent(mutableState, di.ScheduleID, taskListName, uuid.New())
	di.StartedID = event.GetEventId()
	event = addDecisionTaskCompletedEvent(mutableState, di.ScheduleID, di.StartedID, nil, "some random identity")

	tasklist := "tasklist"
	activityID := "activity"
	activityType := "activity type"
	timerTimeout := 2 * time.Second
	scheduledEvent, activityInfo := addActivityTaskScheduledEventWithRetry(
		mutableState,
		event.GetEventId(),
		activityID,
		activityType,
		tasklist,
		[]byte(nil),
		int32(timerTimeout.Seconds()),
		int32(timerTimeout.Seconds()),
		int32(timerTimeout.Seconds()),
		int32(timerTimeout.Seconds()),
		&commonpb.RetryPolicy{
			InitialIntervalInSeconds:    1,
			BackoffCoefficient:          1.2,
			MaximumIntervalInSeconds:    5,
			MaximumAttempts:             5,
			NonRetriableErrorReasons:    []string{"（╯' - ')╯ ┻━┻ "},
			ExpirationIntervalInSeconds: 999,
		},
	)
	activityInfo.Attempt = 1

	protoTaskTime, err := types.TimestampProto(s.now)
	s.NoError(err)
	timerTask := &persistenceblobs.TimerTaskInfo{
		Version:             s.version,
		NamespaceId:         primitives.MustParseUUID(s.namespaceID),
		WorkflowId:          execution.GetWorkflowId(),
		RunId:               primitives.MustParseUUID(execution.GetRunId()),
		TaskId:              int64(100),
		TaskType:            persistence.TaskTypeActivityRetryTimer,
		TimeoutType:         0,
		VisibilityTimestamp: protoTaskTime,
		EventId:             activityInfo.ScheduleID,
		ScheduleAttempt:     int64(activityInfo.Attempt),
	}

	persistenceMutableState := s.createPersistenceMutableState(mutableState, scheduledEvent.GetEventId(), scheduledEvent.GetVersion())
	s.mockExecutionMgr.On("GetWorkflowExecution", mock.Anything).Return(&persistence.GetWorkflowExecutionResponse{State: persistenceMutableState}, nil)
	s.mockMatchingClient.EXPECT().AddActivityTask(
		gomock.Any(),
		&matchingservice.AddActivityTaskRequest{
			NamespaceId:       activityInfo.NamespaceID,
			SourceNamespaceId: activityInfo.NamespaceID,
			Execution:         &execution,
			TaskList: &tasklistpb.TaskList{
				Name: activityInfo.TaskList,
			},
			ScheduleId:                    activityInfo.ScheduleID,
			ScheduleToStartTimeoutSeconds: activityInfo.ScheduleToStartTimeout,
		},
	).Return(&matchingservice.AddActivityTaskResponse{}, nil).Times(1)

	err = s.timerQueueActiveTaskExecutor.execute(timerTask, true)
	s.NoError(err)
}

func (s *timerQueueActiveTaskExecutorSuite) TestActivityRetryTimer_Noop() {

	execution := executionpb.WorkflowExecution{
		WorkflowId: "some random workflow ID",
		RunId:      uuid.New(),
	}
	workflowType := "some random workflow type"
	taskListName := "some random task list"

	mutableState := newMutableStateBuilderWithReplicationStateWithEventV2(s.mockShard, s.mockShard.GetEventsCache(), s.logger, s.version, execution.GetRunId())
	_, err := mutableState.AddWorkflowExecutionStartedEvent(
		execution,
		&historyservice.StartWorkflowExecutionRequest{
			NamespaceId: s.namespaceID,
			StartRequest: &workflowservice.StartWorkflowExecutionRequest{
				WorkflowType:                        &commonpb.WorkflowType{Name: workflowType},
				TaskList:                            &tasklistpb.TaskList{Name: taskListName},
				ExecutionStartToCloseTimeoutSeconds: 2,
				TaskStartToCloseTimeoutSeconds:      1,
			},
		},
	)
	s.Nil(err)

	di := addDecisionTaskScheduledEvent(mutableState)
	event := addDecisionTaskStartedEvent(mutableState, di.ScheduleID, taskListName, uuid.New())
	di.StartedID = event.GetEventId()
	event = addDecisionTaskCompletedEvent(mutableState, di.ScheduleID, di.StartedID, nil, "some random identity")

	identity := "identity"
	tasklist := "tasklist"
	activityID := "activity"
	activityType := "activity type"
	timerTimeout := 2 * time.Second
	scheduledEvent, activityInfo := addActivityTaskScheduledEventWithRetry(
		mutableState,
		event.GetEventId(),
		activityID,
		activityType,
		tasklist,
		[]byte(nil),
		int32(timerTimeout.Seconds()),
		int32(timerTimeout.Seconds()),
		int32(timerTimeout.Seconds()),
		int32(timerTimeout.Seconds()),
		&commonpb.RetryPolicy{
			InitialIntervalInSeconds:    1,
			BackoffCoefficient:          1.2,
			MaximumIntervalInSeconds:    5,
			MaximumAttempts:             5,
			NonRetriableErrorReasons:    []string{"（╯' - ')╯ ┻━┻ "},
			ExpirationIntervalInSeconds: 999,
		},
	)
	startedEvent := addActivityTaskStartedEvent(mutableState, scheduledEvent.GetEventId(), identity)
	s.Nil(startedEvent)

	protoTaskTime, err := types.TimestampProto(s.now)
	s.NoError(err)
	timerTask := &persistenceblobs.TimerTaskInfo{
		Version:             s.version,
		NamespaceId:         primitives.MustParseUUID(s.namespaceID),
		WorkflowId:          execution.GetWorkflowId(),
		RunId:               primitives.MustParseUUID(execution.GetRunId()),
		TaskId:              int64(100),
		TaskType:            persistence.TaskTypeActivityRetryTimer,
		TimeoutType:         0,
		VisibilityTimestamp: protoTaskTime,
		EventId:             activityInfo.ScheduleID,
		ScheduleAttempt:     int64(activityInfo.Attempt),
	}

	persistenceMutableState := s.createPersistenceMutableState(mutableState, scheduledEvent.GetEventId(), scheduledEvent.GetVersion())
	s.mockExecutionMgr.On("GetWorkflowExecution", mock.Anything).Return(&persistence.GetWorkflowExecutionResponse{State: persistenceMutableState}, nil)

	err = s.timerQueueActiveTaskExecutor.execute(timerTask, true)
	s.NoError(err)
}

func (s *timerQueueActiveTaskExecutorSuite) TestWorkflowTimeout_Fire() {

	execution := executionpb.WorkflowExecution{
		WorkflowId: "some random workflow ID",
		RunId:      uuid.New(),
	}
	workflowType := "some random workflow type"
	taskListName := "some random task list"

	mutableState := newMutableStateBuilderWithReplicationStateWithEventV2(s.mockShard, s.mockShard.GetEventsCache(), s.logger, s.version, execution.GetRunId())
	_, err := mutableState.AddWorkflowExecutionStartedEvent(
		execution,
		&historyservice.StartWorkflowExecutionRequest{
			NamespaceId: s.namespaceID,
			StartRequest: &workflowservice.StartWorkflowExecutionRequest{
				WorkflowType:                        &commonpb.WorkflowType{Name: workflowType},
				TaskList:                            &tasklistpb.TaskList{Name: taskListName},
				ExecutionStartToCloseTimeoutSeconds: 2,
				TaskStartToCloseTimeoutSeconds:      1,
			},
		},
	)
	s.Nil(err)

	di := addDecisionTaskScheduledEvent(mutableState)
	startEvent := addDecisionTaskStartedEvent(mutableState, di.ScheduleID, taskListName, uuid.New())
	di.StartedID = startEvent.GetEventId()
	completionEvent := addDecisionTaskCompletedEvent(mutableState, di.ScheduleID, di.StartedID, nil, "some random identity")

	protoTaskTime, err := types.TimestampProto(s.now)
	s.NoError(err)
	timerTask := &persistenceblobs.TimerTaskInfo{
		Version:             s.version,
		NamespaceId:         primitives.MustParseUUID(s.namespaceID),
		WorkflowId:          execution.GetWorkflowId(),
		RunId:               primitives.MustParseUUID(execution.GetRunId()),
		TaskId:              int64(100),
		TaskType:            persistence.TaskTypeWorkflowTimeout,
		TimeoutType:         int32(eventpb.TimeoutType_StartToClose),
		VisibilityTimestamp: protoTaskTime,
	}

	persistenceMutableState := s.createPersistenceMutableState(mutableState, completionEvent.GetEventId(), completionEvent.GetVersion())
	s.mockExecutionMgr.On("GetWorkflowExecution", mock.Anything).Return(&persistence.GetWorkflowExecutionResponse{State: persistenceMutableState}, nil)
	s.mockHistoryV2Mgr.On("AppendHistoryNodes", mock.Anything).Return(&persistence.AppendHistoryNodesResponse{Size: 0}, nil).Once()
	s.mockExecutionMgr.On("UpdateWorkflowExecution", mock.Anything).Return(&persistence.UpdateWorkflowExecutionResponse{MutableStateUpdateSessionStats: &persistence.MutableStateUpdateSessionStats{}}, nil).Once()

	err = s.timerQueueActiveTaskExecutor.execute(timerTask, true)
	s.NoError(err)

	running := s.getMutableStateFromCache(s.namespaceID, execution.GetWorkflowId(), execution.GetRunId()).IsWorkflowExecutionRunning()
	s.False(running)
}

func (s *timerQueueActiveTaskExecutorSuite) TestWorkflowTimeout_ContinueAsNew_Retry() {

	execution := executionpb.WorkflowExecution{
		WorkflowId: "some random workflow ID",
		RunId:      uuid.New(),
	}
	workflowType := "some random workflow type"
	taskListName := "some random task list"

	mutableState := newMutableStateBuilderWithReplicationStateWithEventV2(s.mockShard, s.mockShard.GetEventsCache(), s.logger, s.version, execution.GetRunId())
	_, err := mutableState.AddWorkflowExecutionStartedEvent(
		execution,
		&historyservice.StartWorkflowExecutionRequest{
			NamespaceId: s.namespaceID,
			StartRequest: &workflowservice.StartWorkflowExecutionRequest{
				WorkflowType:                        &commonpb.WorkflowType{Name: workflowType},
				TaskList:                            &tasklistpb.TaskList{Name: taskListName},
				ExecutionStartToCloseTimeoutSeconds: 2,
				TaskStartToCloseTimeoutSeconds:      1,
			},
		},
	)
	s.Nil(err)
	// need to override the workflow retry policy
	executionInfo := mutableState.executionInfo
	executionInfo.HasRetryPolicy = true
	executionInfo.ExpirationTime = s.now.Add(1000 * time.Second)
	executionInfo.MaximumAttempts = 10
	executionInfo.InitialInterval = 1
	executionInfo.MaximumInterval = 1
	executionInfo.BackoffCoefficient = 1

	di := addDecisionTaskScheduledEvent(mutableState)
	startEvent := addDecisionTaskStartedEvent(mutableState, di.ScheduleID, taskListName, uuid.New())
	di.StartedID = startEvent.GetEventId()
	completionEvent := addDecisionTaskCompletedEvent(mutableState, di.ScheduleID, di.StartedID, nil, "some random identity")

	protoTaskTime, err := types.TimestampProto(s.now)
	s.NoError(err)
	timerTask := &persistenceblobs.TimerTaskInfo{
		Version:             s.version,
		NamespaceId:         primitives.MustParseUUID(s.namespaceID),
		WorkflowId:          execution.GetWorkflowId(),
		RunId:               primitives.MustParseUUID(execution.GetRunId()),
		TaskId:              int64(100),
		TaskType:            persistence.TaskTypeWorkflowTimeout,
		TimeoutType:         int32(eventpb.TimeoutType_StartToClose),
		VisibilityTimestamp: protoTaskTime,
	}

	persistenceMutableState := s.createPersistenceMutableState(mutableState, completionEvent.GetEventId(), completionEvent.GetVersion())
	s.mockExecutionMgr.On("GetWorkflowExecution", mock.Anything).Return(&persistence.GetWorkflowExecutionResponse{State: persistenceMutableState}, nil)
	// one for current workflow, one for new
	s.mockHistoryV2Mgr.On("AppendHistoryNodes", mock.Anything).Return(&persistence.AppendHistoryNodesResponse{Size: 0}, nil).Times(2)
	s.mockExecutionMgr.On("UpdateWorkflowExecution", mock.Anything).Return(&persistence.UpdateWorkflowExecutionResponse{MutableStateUpdateSessionStats: &persistence.MutableStateUpdateSessionStats{}}, nil).Once()

	err = s.timerQueueActiveTaskExecutor.execute(timerTask, true)
	s.NoError(err)

	state, status := s.getMutableStateFromCache(s.namespaceID, execution.GetWorkflowId(), execution.GetRunId()).GetWorkflowStateStatus()
	s.Equal(persistence.WorkflowStateCompleted, state)
	s.EqualValues(executionpb.WorkflowExecutionStatus_ContinuedAsNew, status)
}

func (s *timerQueueActiveTaskExecutorSuite) TestWorkflowTimeout_ContinueAsNew_Cron() {

	execution := executionpb.WorkflowExecution{
		WorkflowId: "some random workflow ID",
		RunId:      uuid.New(),
	}
	workflowType := "some random workflow type"
	taskListName := "some random task list"

	mutableState := newMutableStateBuilderWithReplicationStateWithEventV2(s.mockShard, s.mockShard.GetEventsCache(), s.logger, s.version, execution.GetRunId())
	_, err := mutableState.AddWorkflowExecutionStartedEvent(
		execution,
		&historyservice.StartWorkflowExecutionRequest{
			NamespaceId: s.namespaceID,
			StartRequest: &workflowservice.StartWorkflowExecutionRequest{
				WorkflowType:                        &commonpb.WorkflowType{Name: workflowType},
				TaskList:                            &tasklistpb.TaskList{Name: taskListName},
				ExecutionStartToCloseTimeoutSeconds: 2,
				TaskStartToCloseTimeoutSeconds:      1,
			},
		},
	)
	s.Nil(err)
	executionInfo := mutableState.executionInfo
	executionInfo.StartTimestamp = s.now
	executionInfo.CronSchedule = "* * * * *"

	di := addDecisionTaskScheduledEvent(mutableState)
	startEvent := addDecisionTaskStartedEvent(mutableState, di.ScheduleID, taskListName, uuid.New())
	di.StartedID = startEvent.GetEventId()
	completionEvent := addDecisionTaskCompletedEvent(mutableState, di.ScheduleID, di.StartedID, nil, "some random identity")

	protoTaskTime, err := types.TimestampProto(s.now)
	s.NoError(err)
	timerTask := &persistenceblobs.TimerTaskInfo{
		Version:             s.version,
		NamespaceId:         primitives.MustParseUUID(s.namespaceID),
		WorkflowId:          execution.GetWorkflowId(),
		RunId:               primitives.MustParseUUID(execution.GetRunId()),
		TaskId:              int64(100),
		TaskType:            persistence.TaskTypeWorkflowTimeout,
		TimeoutType:         int32(eventpb.TimeoutType_StartToClose),
		VisibilityTimestamp: protoTaskTime,
	}

	persistenceMutableState := s.createPersistenceMutableState(mutableState, completionEvent.GetEventId(), completionEvent.GetVersion())
	s.mockExecutionMgr.On("GetWorkflowExecution", mock.Anything).Return(&persistence.GetWorkflowExecutionResponse{State: persistenceMutableState}, nil)
	// one for current workflow, one for new
	s.mockHistoryV2Mgr.On("AppendHistoryNodes", mock.Anything).Return(&persistence.AppendHistoryNodesResponse{Size: 0}, nil).Times(2)
	s.mockExecutionMgr.On("UpdateWorkflowExecution", mock.Anything).Return(&persistence.UpdateWorkflowExecutionResponse{MutableStateUpdateSessionStats: &persistence.MutableStateUpdateSessionStats{}}, nil).Once()

	err = s.timerQueueActiveTaskExecutor.execute(timerTask, true)
	s.NoError(err)

	state, status := s.getMutableStateFromCache(s.namespaceID, execution.GetWorkflowId(), execution.GetRunId()).GetWorkflowStateStatus()
	s.Equal(persistence.WorkflowStateCompleted, state)
	s.EqualValues(executionpb.WorkflowExecutionStatus_ContinuedAsNew, status)
}

func (s *timerQueueActiveTaskExecutorSuite) createPersistenceMutableState(
	ms mutableState,
	lastEventID int64,
	lastEventVersion int64,
) *persistence.WorkflowMutableState {

	if ms.GetReplicationState() != nil {
		ms.UpdateReplicationStateLastEventID(lastEventVersion, lastEventID)
	} else if ms.GetVersionHistories() != nil {
		currentVersionHistory, err := ms.GetVersionHistories().GetCurrentVersionHistory()
		s.NoError(err)
		err = currentVersionHistory.AddOrUpdateItem(persistence.NewVersionHistoryItem(
			lastEventID, lastEventVersion,
		))
		s.NoError(err)
	}

	return createMutableState(ms)
}

func (s *timerQueueActiveTaskExecutorSuite) getMutableStateFromCache(
	namespaceID string,
	workflowID string,
	runID string,
) mutableState {

	return s.mockHistoryEngine.historyCache.Get(
		definition.NewWorkflowIdentifier(namespaceID, workflowID, runID),
	).(*workflowExecutionContextImpl).mutableState
}<|MERGE_RESOLUTION|>--- conflicted
+++ resolved
@@ -232,15 +232,9 @@
 		RunId:               primitives.MustParseUUID(execution.GetRunId()),
 		TaskId:              int64(100),
 		TaskType:            persistence.TaskTypeUserTimer,
-<<<<<<< HEAD
 		TimeoutType:         int32(eventpb.TimeoutType_StartToClose),
 		VisibilityTimestamp: protoTaskTime,
-		EventId:             di.ScheduleID,
-=======
-		TimeoutType:         int(workflow.TimeoutTypeStartToClose),
-		VisibilityTimestamp: task.(*persistence.UserTimerTask).GetVisibilityTimestamp(),
-		EventID:             event.GetEventId(),
->>>>>>> 651a26b2
+		EventId:             event.EventId,
 	}
 
 	persistenceMutableState := s.createPersistenceMutableState(mutableState, event.GetEventId(), event.GetVersion())
@@ -310,15 +304,9 @@
 		RunId:               primitives.MustParseUUID(execution.GetRunId()),
 		TaskId:              int64(100),
 		TaskType:            persistence.TaskTypeUserTimer,
-<<<<<<< HEAD
 		TimeoutType:         int32(eventpb.TimeoutType_StartToClose),
 		VisibilityTimestamp: protoTaskTime,
-		EventId:             di.ScheduleID,
-=======
-		TimeoutType:         int(workflow.TimeoutTypeStartToClose),
-		VisibilityTimestamp: task.(*persistence.UserTimerTask).GetVisibilityTimestamp(),
-		EventID:             event.GetEventId(),
->>>>>>> 651a26b2
+		EventId:             event.EventId,
 	}
 
 	event = addTimerFiredEvent(mutableState, timerID)
