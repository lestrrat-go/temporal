// Copyright (c) 2017 Uber Technologies, Inc.
//
// Permission is hereby granted, free of charge, to any person obtaining a copy
// of this software and associated documentation files (the "Software"), to deal
// in the Software without restriction, including without limitation the rights
// to use, copy, modify, merge, publish, distribute, sublicense, and/or sell
// copies of the Software, and to permit persons to whom the Software is
// furnished to do so, subject to the following conditions:
//
// The above copyright notice and this permission notice shall be included in
// all copies or substantial portions of the Software.
//
// THE SOFTWARE IS PROVIDED "AS IS", WITHOUT WARRANTY OF ANY KIND, EXPRESS OR
// IMPLIED, INCLUDING BUT NOT LIMITED TO THE WARRANTIES OF MERCHANTABILITY,
// FITNESS FOR A PARTICULAR PURPOSE AND NONINFRINGEMENT. IN NO EVENT SHALL THE
// AUTHORS OR COPYRIGHT HOLDERS BE LIABLE FOR ANY CLAIM, DAMAGES OR OTHER
// LIABILITY, WHETHER IN AN ACTION OF CONTRACT, TORT OR OTHERWISE, ARISING FROM,
// OUT OF OR IN CONNECTION WITH THE SOFTWARE OR THE USE OR OTHER DEALINGS IN
// THE SOFTWARE.

package main

import (
	"log"
	"time"

	"go.uber.org/zap"

	"go.temporal.io/temporal/.gen/go/temporal/workflowserviceclient"

	"github.com/temporalio/temporal/client"
	"github.com/temporalio/temporal/common"
	"github.com/temporalio/temporal/common/archiver"
	"github.com/temporalio/temporal/common/archiver/provider"
	"github.com/temporalio/temporal/common/cluster"
	"github.com/temporalio/temporal/common/elasticsearch"
	"github.com/temporalio/temporal/common/log/loggerimpl"
	"github.com/temporalio/temporal/common/log/tag"
	"github.com/temporalio/temporal/common/messaging"
	"github.com/temporalio/temporal/common/metrics"
	"github.com/temporalio/temporal/common/service"
	"github.com/temporalio/temporal/common/service/config"
	"github.com/temporalio/temporal/common/service/dynamicconfig"
	"github.com/temporalio/temporal/service/frontend"
	"github.com/temporalio/temporal/service/history"
	"github.com/temporalio/temporal/service/matching"
	"github.com/temporalio/temporal/service/worker"
)

type (
	server struct {
		name   string
		cfg    *config.Config
		doneC  chan struct{}
		daemon common.Daemon
	}
)

const (
	frontendService = "frontend"
	historyService  = "history"
	matchingService = "matching"
	workerService   = "worker"
)

// newServer returns a new instance of a daemon
// that represents a cadence service
func newServer(service string, cfg *config.Config) common.Daemon {
	return &server{
		cfg:   cfg,
		name:  service,
		doneC: make(chan struct{}),
	}
}

// Start starts the server
func (s *server) Start() {
	if _, ok := s.cfg.Services[s.name]; !ok {
		log.Fatalf("`%v` service missing config", s)
	}
	s.daemon = s.startService()
}

// Stop stops the server
func (s *server) Stop() {

	if s.daemon == nil {
		return
	}

	select {
	case <-s.doneC:
	default:
		s.daemon.Stop()
		select {
		case <-s.doneC:
		case <-time.After(time.Minute):
			log.Printf("timed out waiting for server %v to exit\n", s.name)
		}
	}
}

// startService starts a service with the given name and config
func (s *server) startService() common.Daemon {

	var err error

	params := service.BootstrapParams{}
	params.Name = getServiceName(s.name)
	params.Logger = loggerimpl.NewLogger(s.cfg.Log.NewZapLogger())
	params.PersistenceConfig = s.cfg.Persistence

<<<<<<< HEAD
	// Ringpop uses a different port to register handlers, this map is needed to resolve
	// services to correct addresses used by clients through ServiceResolver lookup API
	servicePortMap := make(map[string]int)
	for roleName, svcCfg := range s.cfg.Services {
		serviceName := getServiceName(roleName)
		servicePortMap[serviceName] = svcCfg.RPC.Port
	}

	params.MembershipFactory, err = s.cfg.Ringpop.NewFactory(params.Logger, params.Name, servicePortMap)
	if err != nil {
		log.Fatalf("error creating ringpop factory: %v", err)
	}

=======
>>>>>>> 658758ac
	params.DynamicConfig, err = dynamicconfig.NewFileBasedClient(&s.cfg.DynamicConfigClient, params.Logger.WithTags(tag.Service(params.Name)), s.doneC)
	if err != nil {
		log.Printf("error creating file based dynamic config client, use no-op config client instead. error: %v", err)
		params.DynamicConfig = dynamicconfig.NewNopClient()
	}
	dc := dynamicconfig.NewCollection(params.DynamicConfig, params.Logger)

	svcCfg := s.cfg.Services[s.name]
	params.MetricScope = svcCfg.Metrics.NewScope(params.Logger)
	params.RPCFactory = svcCfg.RPC.NewFactory(params.Name, params.Logger)
	params.MembershipFactory, err = s.cfg.Ringpop.NewFactory(
		params.RPCFactory.GetDispatcher(),
		params.Name,
		params.Logger,
	)
	if err != nil {
		log.Fatalf("error creating ringpop factory: %v", err)
	}
	params.PProfInitializer = svcCfg.PProf.NewInitializer(params.Logger)

	params.DCRedirectionPolicy = s.cfg.DCRedirectionPolicy

	params.MetricsClient = metrics.NewClient(params.MetricScope, service.GetMetricsServiceIdx(params.Name, params.Logger))

	clusterMetadata := s.cfg.ClusterMetadata
	params.ClusterMetadata = cluster.NewMetadata(
		params.Logger,
		dc.GetBoolProperty(dynamicconfig.EnableGlobalDomain, clusterMetadata.EnableGlobalDomain),
		clusterMetadata.FailoverVersionIncrement,
		clusterMetadata.MasterClusterName,
		clusterMetadata.CurrentClusterName,
		clusterMetadata.ClusterInformation,
		clusterMetadata.ReplicationConsumer,
	)

	if s.cfg.PublicClient.HostPort != "" {
		params.DispatcherProvider = client.NewDNSYarpcDispatcherProvider(params.Logger, s.cfg.PublicClient.RefreshInterval)
	} else {
		log.Fatalf("need to provide an endpoint config for PublicClient")
	}

	advancedVisMode := dc.GetStringProperty(
		dynamicconfig.AdvancedVisibilityWritingMode,
		common.GetDefaultAdvancedVisibilityWritingMode(params.PersistenceConfig.IsAdvancedVisibilityConfigExist()),
	)()
	isAdvancedVisEnabled := advancedVisMode != common.AdvancedVisibilityWritingModeOff
	if params.ClusterMetadata.IsGlobalDomainEnabled() {
		params.MessagingClient = messaging.NewKafkaClient(&s.cfg.Kafka, params.MetricsClient, zap.NewNop(), params.Logger, params.MetricScope, true, isAdvancedVisEnabled)
	} else if isAdvancedVisEnabled {
		params.MessagingClient = messaging.NewKafkaClient(&s.cfg.Kafka, params.MetricsClient, zap.NewNop(), params.Logger, params.MetricScope, false, isAdvancedVisEnabled)
	} else {
		params.MessagingClient = nil
	}

	if isAdvancedVisEnabled {
		// verify config of advanced visibility store
		advancedVisStoreKey := s.cfg.Persistence.AdvancedVisibilityStore
		advancedVisStore, ok := s.cfg.Persistence.DataStores[advancedVisStoreKey]
		if !ok {
			log.Fatalf("not able to find advanced visibility store in config: %v", advancedVisStoreKey)
		}

		params.ESConfig = advancedVisStore.ElasticSearch
		esClient, err := elasticsearch.NewClient(params.ESConfig)
		if err != nil {
			log.Fatalf("error creating elastic search client: %v", err)
		}
		params.ESClient = esClient

		// verify index name
		indexName, ok := params.ESConfig.Indices[common.VisibilityAppName]
		if !ok || len(indexName) == 0 {
			log.Fatalf("elastic search config missing visibility index")
		}
	}

	dispatcher, err := params.DispatcherProvider.Get(common.FrontendServiceName, s.cfg.PublicClient.HostPort)
	if err != nil {
		log.Fatalf("failed to construct dispatcher: %v", err)
	}
	params.PublicClient = workflowserviceclient.New(dispatcher.ClientConfig(common.FrontendServiceName))

	params.ArchivalMetadata = archiver.NewArchivalMetadata(
		dc,
		s.cfg.Archival.History.Status,
		s.cfg.Archival.History.EnableRead,
		s.cfg.Archival.Visibility.Status,
		s.cfg.Archival.Visibility.EnableRead,
		&s.cfg.DomainDefaults.Archival,
	)

	params.ArchiverProvider = provider.NewArchiverProvider(s.cfg.Archival.History.Provider, s.cfg.Archival.Visibility.Provider)

	params.PersistenceConfig.TransactionSizeLimit = dc.GetIntProperty(dynamicconfig.TransactionSizeLimit, common.DefaultTransactionSizeLimit)

	params.Logger.Info("Starting service " + s.name)

	var daemon common.Daemon

	switch s.name {
	case frontendService:
		daemon = frontend.NewService(&params)
	case historyService:
		daemon = history.NewService(&params)
	case matchingService:
		daemon, err = matching.NewService(&params)
	case workerService:
		daemon, err = worker.NewService(&params)
	}
	if err != nil {
		params.Logger.Fatal("Fail to start "+s.name+" service ", tag.Error(err))
	}

	go execute(daemon, s.doneC)

	return daemon
}

// execute runs the daemon in a separate go routine
func execute(d common.Daemon, doneC chan struct{}) {
	d.Start()
	close(doneC)
}

// getServiceName converts the role name used in config to service name used by ringpop ring
func getServiceName(role string) string {
	return "cadence-" + role
}<|MERGE_RESOLUTION|>--- conflicted
+++ resolved
@@ -110,7 +110,17 @@
 	params.Logger = loggerimpl.NewLogger(s.cfg.Log.NewZapLogger())
 	params.PersistenceConfig = s.cfg.Persistence
 
-<<<<<<< HEAD
+	params.DynamicConfig, err = dynamicconfig.NewFileBasedClient(&s.cfg.DynamicConfigClient, params.Logger.WithTags(tag.Service(params.Name)), s.doneC)
+	if err != nil {
+		log.Printf("error creating file based dynamic config client, use no-op config client instead. error: %v", err)
+		params.DynamicConfig = dynamicconfig.NewNopClient()
+	}
+	dc := dynamicconfig.NewCollection(params.DynamicConfig, params.Logger)
+
+	svcCfg := s.cfg.Services[s.name]
+	params.MetricScope = svcCfg.Metrics.NewScope(params.Logger)
+	params.RPCFactory = svcCfg.RPC.NewFactory(params.Name, params.Logger)
+
 	// Ringpop uses a different port to register handlers, this map is needed to resolve
 	// services to correct addresses used by clients through ServiceResolver lookup API
 	servicePortMap := make(map[string]int)
@@ -119,31 +129,17 @@
 		servicePortMap[serviceName] = svcCfg.RPC.Port
 	}
 
-	params.MembershipFactory, err = s.cfg.Ringpop.NewFactory(params.Logger, params.Name, servicePortMap)
-	if err != nil {
-		log.Fatalf("error creating ringpop factory: %v", err)
-	}
-
-=======
->>>>>>> 658758ac
-	params.DynamicConfig, err = dynamicconfig.NewFileBasedClient(&s.cfg.DynamicConfigClient, params.Logger.WithTags(tag.Service(params.Name)), s.doneC)
-	if err != nil {
-		log.Printf("error creating file based dynamic config client, use no-op config client instead. error: %v", err)
-		params.DynamicConfig = dynamicconfig.NewNopClient()
-	}
-	dc := dynamicconfig.NewCollection(params.DynamicConfig, params.Logger)
-
-	svcCfg := s.cfg.Services[s.name]
-	params.MetricScope = svcCfg.Metrics.NewScope(params.Logger)
-	params.RPCFactory = svcCfg.RPC.NewFactory(params.Name, params.Logger)
 	params.MembershipFactory, err = s.cfg.Ringpop.NewFactory(
-		params.RPCFactory.GetDispatcher(),
+		params.RPCFactory.GetRingpopDispatcher(),
 		params.Name,
+		servicePortMap,
 		params.Logger,
 	)
+
 	if err != nil {
 		log.Fatalf("error creating ringpop factory: %v", err)
 	}
+
 	params.PProfInitializer = svcCfg.PProf.NewInitializer(params.Logger)
 
 	params.DCRedirectionPolicy = s.cfg.DCRedirectionPolicy
